// Copyright 2020 Google Inc.
//
// Licensed under the Apache License, Version 2.0 (the "License");
// you may not use this file except in compliance with the License.
// You may obtain a copy of the License at
//
//      http://www.apache.org/licenses/LICENSE-2.0
//
// Unless required by applicable law or agreed to in writing, software
// distributed under the License is distributed on an "AS IS" BASIS,
// WITHOUT WARRANTIES OR CONDITIONS OF ANY KIND, either express or implied.
// See the License for the specific language governing permissions and
// limitations under the License.

package protomap

import (
	"fmt"
	"testing"

	"github.com/google/go-cmp/cmp"
	"github.com/google/go-cmp/cmp/cmpopts"
	"github.com/openconfig/gnmi/errdiff"
	"google.golang.org/protobuf/proto"
	"google.golang.org/protobuf/testing/protocmp"

	gpb "github.com/openconfig/gnmi/proto/gnmi"
	wpb "github.com/openconfig/ygot/proto/ywrapper"
	epb "github.com/openconfig/ygot/protomap/testdata/exschemapath"
	"github.com/openconfig/ygot/testutil"
	"github.com/openconfig/ygot/ygot"
)

func mustPath(p string) *gpb.Path {
	sp, err := ygot.StringToStructuredPath(p)
	if err != nil {
		panic(fmt.Sprintf("cannot parse path %s to proto, %v", p, err))
	}
	return sp
}

func TestPathsFromProtoInternal(t *testing.T) {
	tests := []struct {
		desc             string
		inMsg            proto.Message
		inBasePath       *gpb.Path
		wantPaths        map[*gpb.Path]interface{}
		wantErrSubstring string
	}{{
		desc: "simple proto with a single populated path",
		inMsg: &epb.Interface{
			Description: &wpb.StringValue{Value: "hello"},
		},
		wantPaths: map[*gpb.Path]interface{}{
			mustPath("/interfaces/interface/config/description"): "hello",
		},
	}, {
		desc: "example message - supported fields",
		inMsg: &epb.ExampleMessage{
			Bo: &wpb.BoolValue{Value: true},
			By: &wpb.BytesValue{Value: []byte{1, 2, 3, 4}},
			// De is currently unsupported, needs parsing of decimal64 values.
			In:  &wpb.IntValue{Value: 42},
			Str: &wpb.StringValue{Value: "hello"},
			Ui:  &wpb.UintValue{Value: 42},
		},
		wantPaths: map[*gpb.Path]interface{}{
			mustPath("/bool"):   true,
			mustPath("/bytes"):  []byte{1, 2, 3, 4},
			mustPath("/int"):    int64(42),
			mustPath("/string"): "hello",
			mustPath("/uint"):   uint64(42),
		},
	}, {
		desc: "child message with single field",
		inMsg: &epb.ExampleMessage{
			Ex: &epb.ExampleMessageChild{
				Str: &wpb.StringValue{Value: "hello"},
			},
		},
		wantPaths: map[*gpb.Path]interface{}{
			mustPath("/message/str"): "hello",
		},
	}, {
		desc: "decimal64 messages currently unsupported",
		inMsg: &epb.ExampleMessage{
			De: &wpb.Decimal64Value{Digits: 1234, Precision: 1},
		},
		wantErrSubstring: "unhandled type, decimal64",
	}, {
		desc: "multiple paths specified",
		inMsg: &epb.Root_InterfaceKey{
			Name: "value",
		},
		wantPaths: map[*gpb.Path]interface{}{
			mustPath("/interfaces/interface/config/name"): "value",
			mustPath("/interfaces/interface/name"):        "value",
		},
	}, {
		desc: "invalid message with a map",
		inMsg: &epb.InvalidMessage{
			MapField: map[string]string{"hello": "world"},
		},
		wantErrSubstring: "map fields are not supported",
	}, {
		desc: "invalid message with missing annotation",
		inMsg: &epb.InvalidMessage{
			NoAnnotation: "invalid-field",
		},
		wantErrSubstring: "received field with invalid annotation",
	}, {
		desc: "list with single key",
		inMsg: &epb.ExampleMessage{
			Em: []*epb.ExampleMessageKey{{
				SingleKey: "key-one",
				Member: &epb.ExampleMessageListMember{
					Str: &wpb.StringValue{Value: "hello-world"},
				},
			}},
		},
		wantPaths: map[*gpb.Path]interface{}{
			mustPath("/list-name[single-key=key-one]/single-key"):        "key-one",
			mustPath("/list-name[single-key=key-one]/config/single-key"): "key-one",
			mustPath("/list-name[single-key=key-one]/another-field"):     "hello-world",
		},
	}, {
		desc: "nested list",
		inMsg: &epb.ExampleMessage{
			Em: []*epb.ExampleMessageKey{{
				SingleKey: "key-one",
				Member: &epb.ExampleMessageListMember{
					Str: &wpb.StringValue{Value: "hello-world"},
					ChildList: []*epb.NestedListKey{{
						KeyOne: "key",
						Field: &epb.NestedListMember{
							Str: &wpb.StringValue{Value: "two"},
						},
					}},
				},
			}},
		},
		wantPaths: map[*gpb.Path]interface{}{
			mustPath("/list-name[single-key=key-one]/single-key"):                      "key-one",
			mustPath("/list-name[single-key=key-one]/config/single-key"):               "key-one",
			mustPath("/list-name[single-key=key-one]/another-field"):                   "hello-world",
			mustPath("/list-name[single-key=key-one]/child-list[key-one=key]/key-one"): "key",
			mustPath("/list-name[single-key=key-one]/child-list[key-one=key]/str"):     "two",
		},
	}, {
		desc: "list with single key, multiple elements",
		inMsg: &epb.ExampleMessage{
			Em: []*epb.ExampleMessageKey{{
				SingleKey: "k1",
				Member: &epb.ExampleMessageListMember{
					Str: &wpb.StringValue{Value: "val-one"},
				},
			}, {
				SingleKey: "k2",
				Member: &epb.ExampleMessageListMember{
					Str: &wpb.StringValue{Value: "val-two"},
				},
			}},
		},
		wantPaths: map[*gpb.Path]interface{}{
			mustPath("/list-name[single-key=k1]/single-key"):        "k1",
			mustPath("/list-name[single-key=k1]/config/single-key"): "k1",
			mustPath("/list-name[single-key=k1]/another-field"):     "val-one",
			mustPath("/list-name[single-key=k2]/single-key"):        "k2",
			mustPath("/list-name[single-key=k2]/config/single-key"): "k2",
			mustPath("/list-name[single-key=k2]/another-field"):     "val-two",
		},
	}, {
		desc: "list with single key, no value specified",
		inMsg: &epb.ExampleMessage{
			Em: []*epb.ExampleMessageKey{{}},
		},
		wantErrSubstring: "nil list member",
	}, {
		desc: "list with multiple keys",
		inMsg: &epb.ExampleMessage{
			Multi: []*epb.ExampleMessageMultiKey{{
				Index: 0,
				Name:  "zero",
				Member: &epb.MultiKeyListMember{
					Child: &wpb.StringValue{Value: "zero-child"},
				},
			}, {
				Index: 1,
				Name:  "one",
				Member: &epb.MultiKeyListMember{
					Child: &wpb.StringValue{Value: "one-child"},
				},
			}},
		},
		wantPaths: map[*gpb.Path]interface{}{
			mustPath("/multi-list[index=0][name=zero]/index"):        uint32(0),
			mustPath("/multi-list[index=0][name=zero]/config/index"): uint32(0),
			mustPath("/multi-list[index=0][name=zero]/name"):         "zero",
			mustPath("/multi-list[index=0][name=zero]/config/name"):  "zero",
			mustPath("/multi-list[index=0][name=zero]/config/child"): "zero-child",
			mustPath("/multi-list[index=1][name=one]/index"):         uint32(1),
			mustPath("/multi-list[index=1][name=one]/config/index"):  uint32(1),
			mustPath("/multi-list[index=1][name=one]/name"):          "one",
			mustPath("/multi-list[index=1][name=one]/config/name"):   "one",
			mustPath("/multi-list[index=1][name=one]/config/child"):  "one-child",
		},
	}, {
		desc: "list with multiple paths",
		inMsg: &epb.InvalidMessage{
			Km: []*epb.ExampleMessageKey{{
				SingleKey: "test",
				Member: &epb.ExampleMessageListMember{
					Str: &wpb.StringValue{Value: "failed"},
				},
			}},
		},
		wantErrSubstring: "invalid list, does not map to 1 schema path",
	}, {
		desc: "repeated field that is not a list - unsupported",
		inMsg: &epb.InvalidMessage{
			Ke: []string{"one"},
		},
		wantErrSubstring: "invalid list, value is not a proto message",
	}, {
		desc: "list with bad key type",
		inMsg: &epb.InvalidMessage{
			Bk: []*epb.BadMessageKey{{
				BadKeyType: 1.0,
			}},
		},
		wantErrSubstring: "cannot map list key",
	}, {
		desc: "list with bad field type",
		inMsg: &epb.InvalidMessage{
			Bm: []*epb.BadMessageMember{{
				Key:     "one",
				BadType: []string{"one", "two"},
			}},
		},
		wantErrSubstring: "list field is of unexpected map or list type",
	}, {
		desc: "invalid annotated path",
		inMsg: &epb.InvalidMessage{
			InvalidAnnotatedPath: &wpb.StringValue{Value: "one"},
		},
		wantErrSubstring: "received invalid annotated path",
	}, {
		desc: "invalid key names",
		inMsg: &epb.InvalidMessage{
			BkTwo: []*epb.BadMessageKeyTwo{{
				Key: "one",
			}},
		},
		wantErrSubstring: "received list key with leaf names that do not match",
	}, {
		desc: "multiple paths for a container",
		inMsg: &epb.InvalidMessage{
			MultipleAnnotationsForContainer: &epb.InvalidMessage{},
		},
		wantErrSubstring: "invalid container, maps to >1 schema path",
	}, {
		desc: "invalid path in list key",
		inMsg: &epb.InvalidMessage{
			Bkpm: []*epb.BadKeyPathMessage{{
				Key: "hello world",
			}},
		},
		wantErrSubstring: "invalid path",
	}, {
		desc: "bad annotation in list key",
		inMsg: &epb.InvalidMessage{
			Ikpk: []*epb.InvalidKeyPathKey{{
				Key: "hello world",
			}},
		},
		wantErrSubstring: "error parsing path /one[two]",
	}}

	for _, tt := range tests {
		t.Run(tt.desc, func(t *testing.T) {
			got, err := PathsFromProto(tt.inMsg)
			if diff := errdiff.Substring(err, tt.wantErrSubstring); diff != "" {
				t.Fatalf("did not get expected error, %s", diff)
			}

			if diff := cmp.Diff(got, tt.wantPaths, protocmp.Transform(), cmpopts.EquateEmpty(), cmpopts.SortMaps(testutil.PathLess)); diff != "" {
				t.Fatalf("did not get expected results, diff(-got,+want):\n%s", diff)
			}
		})
	}
}

func TestProtoFromPaths(t *testing.T) {
	tests := []struct {
		desc             string
		inProto          proto.Message
		inVals           map[*gpb.Path]interface{}
<<<<<<< HEAD
		inBasePath       *gpb.Path
		inOpt            []UnmapOpt
=======
		inPrefix         *gpb.Path
>>>>>>> 71dcde8c
		wantProto        proto.Message
		wantErrSubstring string
	}{{
		desc:    "string field",
		inProto: &epb.ExampleMessage{},
		inVals: map[*gpb.Path]interface{}{
			mustPath("/string"): "hello",
		},
		wantProto: &epb.ExampleMessage{
			Str: &wpb.StringValue{Value: "hello"},
		},
	}, {
		desc:    "uint field",
		inProto: &epb.ExampleMessage{},
		inVals: map[*gpb.Path]interface{}{
			mustPath("/uint"): uint(18446744073709551615),
		},
		wantProto: &epb.ExampleMessage{
			Ui: &wpb.UintValue{Value: 18446744073709551615},
		},
	}, {
		desc:    "uint field as TypedValue",
		inProto: &epb.ExampleMessage{},
		inVals: map[*gpb.Path]interface{}{
			mustPath("/uint"): &gpb.TypedValue{
				Value: &gpb.TypedValue_UintVal{UintVal: 64},
			},
		},
		wantProto: &epb.ExampleMessage{
			Ui: &wpb.UintValue{Value: 64},
		},
	}, {
		desc:    "non uint value for uint",
		inProto: &epb.ExampleMessage{},
		inVals: map[*gpb.Path]interface{}{
			mustPath("/uint"): "invalid",
		},
		wantErrSubstring: "got non-uint value for uint field",
	}, {
		desc:    "string field as typed value",
		inProto: &epb.ExampleMessage{},
		inVals: map[*gpb.Path]interface{}{
			mustPath("/string"): &gpb.TypedValue{
				Value: &gpb.TypedValue_StringVal{StringVal: "hello-world"},
			},
		},
		wantProto: &epb.ExampleMessage{
			Str: &wpb.StringValue{Value: "hello-world"},
		},
	}, {
		desc:    "wrong field type",
		inProto: &epb.ExampleMessage{},
		inVals: map[*gpb.Path]interface{}{
			mustPath("/string"): 42,
		},
		wantErrSubstring: "got non-string value for string field",
	}, {
		desc:    "not a wrapper message",
		inProto: &epb.ExampleMessage{},
		inVals: map[*gpb.Path]interface{}{
			mustPath("/message"): &gpb.Path{},
		},
		wantErrSubstring: "unimplemented",
	}, {
		desc:    "unknown field",
		inProto: &epb.ExampleMessage{},
		inVals: map[*gpb.Path]interface{}{
			mustPath("/unknown"): "hi!",
		},
		wantErrSubstring: "did not map path",
	}, {
		desc:    "enumeration with valid value",
		inProto: &epb.ExampleMessage{},
		inVals: map[*gpb.Path]interface{}{
			mustPath("/enum"): "VAL_ONE",
		},
		wantProto: &epb.ExampleMessage{
			En: epb.ExampleEnum_ENUM_VALONE,
		},
	}, {
		desc:    "enumeration with unknown value",
		inProto: &epb.ExampleMessage{},
		inVals: map[*gpb.Path]interface{}{
			mustPath("/enum"): "NO-EXIST",
		},
		wantErrSubstring: "got unknown value in enumeration",
	}, {
		desc:    "enumeration with unknown type",
		inProto: &epb.ExampleMessage{},
		inVals: map[*gpb.Path]interface{}{
			mustPath("/enum"): false,
		},
		wantErrSubstring: "got unknown type for enumeration",
	}, {
		desc:    "enumeration with typedvalue",
		inProto: &epb.ExampleMessage{},
		inVals: map[*gpb.Path]interface{}{
			mustPath("/enum"): &gpb.TypedValue{
				Value: &gpb.TypedValue_StringVal{
					StringVal: "VAL_FORTYTWO",
				},
			},
		},
		wantProto: &epb.ExampleMessage{
			En: epb.ExampleEnum_ENUM_VALFORTYTWO,
		},
	}, {
		desc:    "enumeration with bad typedvalue",
		inProto: &epb.ExampleMessage{},
		inVals: map[*gpb.Path]interface{}{
			mustPath("/enum"): &gpb.TypedValue{
				Value: &gpb.TypedValue_BoolVal{BoolVal: false},
			},
		},
		wantErrSubstring: "supplied TypedValue for enumeration must be a string",
	}, {
		desc:             "nil input",
		wantErrSubstring: "nil protobuf supplied",
	}, {
		desc:    "bytes value from typed value",
		inProto: &epb.ExampleMessage{},
		inVals: map[*gpb.Path]interface{}{
			mustPath("/bytes"): &gpb.TypedValue{
				Value: &gpb.TypedValue_BytesVal{BytesVal: []byte{1, 2, 3}},
			},
		},
		wantProto: &epb.ExampleMessage{
			By: &wpb.BytesValue{Value: []byte{1, 2, 3}},
		},
	}, {
		desc:    "bytes value from  value",
		inProto: &epb.ExampleMessage{},
		inVals: map[*gpb.Path]interface{}{
			mustPath("/bytes"): []byte{4, 5, 6},
		},
		wantProto: &epb.ExampleMessage{
			By: &wpb.BytesValue{Value: []byte{4, 5, 6}},
		},
	}, {
		desc:    "non-bytes for bytes field",
		inProto: &epb.ExampleMessage{},
		inVals: map[*gpb.Path]interface{}{
			mustPath("/bytes"): 42,
		},
		wantErrSubstring: "got non-byte slice value for bytes field",
	}, {
<<<<<<< HEAD
		desc:    "compressed schema",
		inProto: &epb.ExampleMessage{},
		inVals: map[*gpb.Path]interface{}{
			mustPath("/state/compress"): "hello-world",
		},
		wantProto: &epb.ExampleMessage{
			Compress: &wpb.StringValue{Value: "hello-world"},
		},
	}, {
		desc:    "trim prefix",
		inProto: &epb.Interface{},
		inVals: map[*gpb.Path]interface{}{
			mustPath("config/description"): "interface-42",
		},
		inBasePath: mustPath("/interfaces/interface"),
		wantProto: &epb.Interface{
			Description: &wpb.StringValue{Value: "interface-42"},
		},
	}, {
		desc:    "invalid message with no annotation on field",
		inProto: &epb.InvalidMessage{},
		inVals: map[*gpb.Path]interface{}{
			mustPath("three"): "str",
		},
		wantErrSubstring: "received field with invalid annotation",
	}, {
		desc:    "invalid message with bad field type",
		inProto: &epb.BadMessageKeyTwo{},
		inVals: map[*gpb.Path]interface{}{
			mustPath("one"): "42",
		},
		wantErrSubstring: "unknown field kind",
	}, {
		desc:    "extra paths, not ignored",
		inProto: &epb.Interface{},
		inVals: map[*gpb.Path]interface{}{
			mustPath("config/name"):        "interface-42",
			mustPath("config/description"): "portal-to-wonderland",
		},
		inBasePath: mustPath("/interfaces/interface"),
		wantProto: &epb.Interface{
			Description: &wpb.StringValue{Value: "interface-42"},
		},
		wantErrSubstring: `did not map path elem`,
	}, {
		desc:    "extra paths, not ignored",
		inProto: &epb.Interface{},
		inVals: map[*gpb.Path]interface{}{
			mustPath("config/name"):        "interface-42",
			mustPath("config/description"): "portal-to-wonderland",
		},
		inBasePath: mustPath("/interfaces/interface"),
		inOpt:      []UnmapOpt{IgnoreExtraPaths()},
		wantProto: &epb.Interface{
			Description: &wpb.StringValue{Value: "portal-to-wonderland"},
		},
=======
		desc:    "field that is not directly a child",
		inProto: &epb.ExampleMessage{},
		inVals: map[*gpb.Path]interface{}{
			mustPath("/one/two/three"): "ignored",
		},
		wantProto: &epb.ExampleMessage{},
>>>>>>> 71dcde8c
	}}

	for _, tt := range tests {
		t.Run(tt.desc, func(t *testing.T) {
<<<<<<< HEAD
			err := ProtoFromPaths(tt.inProto, tt.inVals, tt.inBasePath, tt.inOpt...)
=======
			err := ProtoFromPaths(tt.inProto, tt.inVals, tt.inPrefix)
>>>>>>> 71dcde8c
			if err != nil {
				if diff := errdiff.Substring(err, tt.wantErrSubstring); diff != "" {
					t.Fatalf("did not get expected error, %s", diff)
				}
				return
			}

			if diff := cmp.Diff(tt.inProto, tt.wantProto, protocmp.Transform()); diff != "" {
				t.Fatalf("did not get expected results, diff(-got,+want):\n%s", diff)
			}
		})
	}
}<|MERGE_RESOLUTION|>--- conflicted
+++ resolved
@@ -295,12 +295,8 @@
 		desc             string
 		inProto          proto.Message
 		inVals           map[*gpb.Path]interface{}
-<<<<<<< HEAD
-		inBasePath       *gpb.Path
 		inOpt            []UnmapOpt
-=======
-		inPrefix         *gpb.Path
->>>>>>> 71dcde8c
+		inProtoPrefix    *gpb.Path
 		wantProto        proto.Message
 		wantErrSubstring string
 	}{{
@@ -447,7 +443,6 @@
 		},
 		wantErrSubstring: "got non-byte slice value for bytes field",
 	}, {
-<<<<<<< HEAD
 		desc:    "compressed schema",
 		inProto: &epb.ExampleMessage{},
 		inVals: map[*gpb.Path]interface{}{
@@ -462,7 +457,7 @@
 		inVals: map[*gpb.Path]interface{}{
 			mustPath("config/description"): "interface-42",
 		},
-		inBasePath: mustPath("/interfaces/interface"),
+		inProtoPrefix: mustPath("/interfaces/interface"),
 		wantProto: &epb.Interface{
 			Description: &wpb.StringValue{Value: "interface-42"},
 		},
@@ -487,7 +482,7 @@
 			mustPath("config/name"):        "interface-42",
 			mustPath("config/description"): "portal-to-wonderland",
 		},
-		inBasePath: mustPath("/interfaces/interface"),
+		inProtoPrefix: mustPath("/interfaces/interface"),
 		wantProto: &epb.Interface{
 			Description: &wpb.StringValue{Value: "interface-42"},
 		},
@@ -499,28 +494,23 @@
 			mustPath("config/name"):        "interface-42",
 			mustPath("config/description"): "portal-to-wonderland",
 		},
-		inBasePath: mustPath("/interfaces/interface"),
-		inOpt:      []UnmapOpt{IgnoreExtraPaths()},
+		inProtoPrefix: mustPath("/interfaces/interface"),
+		inOpt:         []UnmapOpt{IgnoreExtraPaths()},
 		wantProto: &epb.Interface{
 			Description: &wpb.StringValue{Value: "portal-to-wonderland"},
 		},
-=======
+	}, {
 		desc:    "field that is not directly a child",
 		inProto: &epb.ExampleMessage{},
 		inVals: map[*gpb.Path]interface{}{
 			mustPath("/one/two/three"): "ignored",
 		},
 		wantProto: &epb.ExampleMessage{},
->>>>>>> 71dcde8c
 	}}
 
 	for _, tt := range tests {
 		t.Run(tt.desc, func(t *testing.T) {
-<<<<<<< HEAD
-			err := ProtoFromPaths(tt.inProto, tt.inVals, tt.inBasePath, tt.inOpt...)
-=======
-			err := ProtoFromPaths(tt.inProto, tt.inVals, tt.inPrefix)
->>>>>>> 71dcde8c
+			err := ProtoFromPaths(tt.inProto, tt.inVals, tt.inProtoPrefix, tt.inOpt...)
 			if err != nil {
 				if diff := errdiff.Substring(err, tt.wantErrSubstring); diff != "" {
 					t.Fatalf("did not get expected error, %s", diff)
