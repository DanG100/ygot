// Copyright 2020 Google Inc.
//
// Licensed under the Apache License, Version 2.0 (the "License");
// you may not use this file except in compliance with the License.
// You may obtain a copy of the License at
//
//      http://www.apache.org/licenses/LICENSE-2.0
//
// Unless required by applicable law or agreed to in writing, software
// distributed under the License is distributed on an "AS IS" BASIS,
// WITHOUT WARRANTIES OR CONDITIONS OF ANY KIND, either express or implied.
// See the License for the specific language governing permissions and
// limitations under the License.

// Package protomap provides utilities that map ygen-generated protobuf
// messages to and from other types (e.g., gNMI Notification messages,
// or ygen-generated GoStructs).
package protomap

import (
	"errors"
	"fmt"
	"strings"

	"google.golang.org/protobuf/proto"
	"google.golang.org/protobuf/reflect/protoreflect"
	"google.golang.org/protobuf/types/descriptorpb"

	"github.com/openconfig/gnmi/value"
	"github.com/openconfig/ygot/ygot"

	gpb "github.com/openconfig/gnmi/proto/gnmi"
	yextpb "github.com/openconfig/ygot/proto/yext"
	wpb "github.com/openconfig/ygot/proto/ywrapper"
)

// PathsFromProto returns, from a populated proto, a map between the YANG schema
// path (as specified in the yext.schemapath extension) and the value populated in
// the message.
func PathsFromProto(p proto.Message) (map[*gpb.Path]interface{}, error) {
	pp := map[*gpb.Path]interface{}{}
	if err := pathsFromProtoInternal(p, pp, nil); err != nil {
		return nil, err
	}
	return pp, nil
}

// pathsFromProtoInternal is called recursively for each proto.Message field that
// is found within an input protobuf message. It extracts the fields that are specified
// within the
func pathsFromProtoInternal(p proto.Message, vals map[*gpb.Path]interface{}, basePath *gpb.Path) error {
	m := p.ProtoReflect()
	var rangeErr error
	m.Range(func(fd protoreflect.FieldDescriptor, v protoreflect.Value) bool {
		if err := parseField(fd, v, vals, basePath); err != nil {
			rangeErr = err
			return false
		}
		return true
	})

	if rangeErr != nil {
		return rangeErr
	}

	return nil
}

// parseField handles a single field of a protobuf message, as described by the supplied descriptor, and
// with the specified value. It appends entries to the supplied vals map, keyed by the data tree path that
// the fields map to, and with the parsed value from the supplied protobuf message.
func parseField(fd protoreflect.FieldDescriptor, v protoreflect.Value, vals map[*gpb.Path]interface{}, basePath *gpb.Path) error {
	if fd.IsMap() {
		return errors.New("map fields are not supported in ygen-generated protobufs")
	}

	annotatedPath, err := annotatedSchemaPath(fd)
	if err != nil {
		return err
	}

	// Set to scalar value by default -- we extract the value from the
	// wrapper message, or child messages if required.
	val := v.Interface()

	if fd.IsList() {
		return parseList(fd, v, vals, basePath, annotatedPath)
	}

	// Handle messages that are field values
	if fd.Kind() == protoreflect.MessageKind {
		switch t := v.Message().Interface().(type) {
		case *wpb.BoolValue:
			val = t.GetValue()
		case *wpb.BytesValue:
			val = t.GetValue()
		case *wpb.Decimal64Value:
			return fmt.Errorf("unhandled type, decimal64")
		case *wpb.IntValue:
			val = t.GetValue()
		case *wpb.StringValue:
			val = t.GetValue()
		case *wpb.UintValue:
			val = t.GetValue()
		case proto.Message:
			if len(annotatedPath) != 1 {
				return fmt.Errorf("invalid container, maps to >1 schema path, field: %s", fd.FullName())
			}
			return pathsFromProtoInternal(t, vals, basePath)
		}
	}

	// Handle cases where there is >1 path specified for a field based on
	// path compression.
	for _, path := range annotatedPath {
		vals[resolvedPath(basePath, path)] = val
	}

	return nil
}

// Modify the Range function for a protoreflect.Message to be able to cover fields that
// are not populated, since we need to be able to support scalar fields in our ranges.
//
// This code is taken from the updated protojson package - and is used because we need
// to range over all scalar fields within the populated key messages for a list - since
// we should include the values even if they are set to the Go default value (e.g., a uint32
// is set to 0).
type unpopRange struct{ protoreflect.Message }

// Range wraps the protomessage.Range, and sets fields to be marked as non-nil even if they
// are set to the Go default value. This means that we will output fields that are unset as
// their nil values, which is required for list keys within these messages.
func (m unpopRange) Range(f func(protoreflect.FieldDescriptor, protoreflect.Value) bool) {
	fds := m.Descriptor().Fields()
	for i := 0; i < fds.Len(); i++ {
		fd := fds.Get(i)
		if m.Has(fd) || fd.ContainingOneof() != nil {
			continue // ignore populated fields and fields within a oneofs
		}

		v := m.Get(fd)
		isProto2Scalar := fd.Syntax() == protoreflect.Proto2 && fd.Default().IsValid()
		isSingularMessage := fd.Cardinality() != protoreflect.Repeated && fd.Kind() == protoreflect.MessageKind
		if isProto2Scalar || isSingularMessage {
			v = protoreflect.Value{} // use invalid value to emit null
		}
		if !f(fd, v) {
			return
		}
	}
	m.Message.Range(f)
}

// parseList parses the field described by fd, with value v - which must be a repeated field in
// the protobuf, and appends its values to the value map - using the supplied base and mapped paths
// to determine the data tree paths of the populated fields. It returns an error if values cannot
// be extracted,
//
// List fields are 'repeated' in the input protobuf. We have two cases of such
// fields:
//  1. leaf-list fields which have scalar values - and hence are mapped in the
//     same way as the handling of individual fields in the protobuf.
//  2. list types in YANG - we only support keyed lists, since these have their
//     own valid paths. For the generated protobufs we create a new XXXKey message
//     which is the repeated type. Scalar fields within that message are the
//     individual keys of the list (there are >= 1 of them) -- and the single
//     message type that is included is a child message.
func parseList(fd protoreflect.FieldDescriptor, v protoreflect.Value, vals map[*gpb.Path]interface{}, basePath *gpb.Path, mapPath []*gpb.Path) error {
	// Lists cannot map to >1 different schema path in the compressed form of generated
	// protobufs.
	if len(mapPath) != 1 {
		return fmt.Errorf("invalid list, does not map to 1 schema path, field: %s", fd.FullName())
	}
	listPath := mapPath[0]

	// TODO(robjs): This handles the case where we have a list - but not a leaf-list.
	//              Add implementation to handle leaf lists.
	l := v.List()
	if fd.Kind() != protoreflect.MessageKind {
		return fmt.Errorf("invalid list, value is not a proto message, %s - is %T", fd.FullName(), l.NewElement())
	}
	var listVal proto.Message
	for i := 0; i < l.Len(); i++ {
		listMsg := l.Get(i).Message().Interface().(proto.Message)

		var listParseErr error
		listKeys := map[string]string{}
		mappedValues := map[*gpb.Path]interface{}{}

		unpopRange{listMsg.ProtoReflect()}.Range(func(fd protoreflect.FieldDescriptor, v protoreflect.Value) bool {
			pl, err := parseListField(fd, v, listPath)
			if err != nil {
				listParseErr = err
				return false
			}

			// If this field was not the value of the list then we receive a populated
			// single key back from the parseListField call. We don't check for nil
			// since if it is not populated then we'll simply never do this mapping.
			for k, v := range pl.keys {
				listKeys[k] = v
			}

			// When there are keys in the list, we'll also have fields that they map to
			// in the output set of paths, so add these to the values that we're receiving.
			for k, v := range pl.mappedValues {
				mappedValues[k] = v
			}

			// If this was the list value, then we return the value of the list,
			// which is always a protobuf message back.
			if pl.member != nil {
				listVal = pl.member
			}
			return true
		})

		if listParseErr != nil {
			return fmt.Errorf("could not parse a field within the list %s , %v", fd.FullName(), listParseErr)
		}

		// This is the first time that we have found a path that requires a
		// data tree path, not a schema tree path.
		p := resolvedPath(basePath, listPath)

		for kn, kv := range listKeys {
			le := p.Elem[len(p.Elem)-1]
			if le.Key == nil {
				le.Key = map[string]string{}
			}
			le.Key[kn] = kv
		}

		for path, value := range mappedValues {
			vals[resolvedPath(p, path)] = value
		}

		if err := pathsFromProtoInternal(listVal, vals, p); err != nil {
			return err
		}
	}
	return nil
}

// parsedListField returns the details of an individual field of a message
// which corresponds to a YANG list (is 'repeated').
type parsedListField struct {
	// keys is a map of the keys using the gNMI path format for keys - where all
	// values are mapped to strings. Since the parsed field contains only one field
	// then only one key will ever be populated. This field is only set to a non-nil
	// value if the field corresponds to a key.
	keys map[string]string
	// mappedValues stores the values that are contained in the input protobuf, and is
	// populated only when the field supplied is a key. Since the key fields are removed
	// from the 'value' protobuf, their values can only be extracted from the repeated 'Key'
	// message. A single field may result in >1 populated mappedValues in the case that there
	// are multiple paths within the schemapath annotation.
	mappedValues map[*gpb.Path]interface{}
	// member is populated when the field parsed is the member of the list - i.e., the
	// repeated proto.Message which corresponds to the subtree under the list at a particular
	// key.
	member proto.Message
}

// parseListField parses an individual field within a 'repeated' message representing a YANG list, as
// described by fd, and with value v. The supplied basePath is used for the base data tree path for field
// specified. It returns a parsedListField describing the individual field supplied.
func parseListField(fd protoreflect.FieldDescriptor, v protoreflect.Value, basePath *gpb.Path) (*parsedListField, error) {
	if fd.IsMap() || fd.IsList() {
		return nil, fmt.Errorf("list field is of unexpected map or list type: %q", fd.FullName())
	}

	if fd.Kind() == protoreflect.MessageKind {
		// Deal with the case where the list member is set to nil.
		if !v.IsValid() {
			return nil, fmt.Errorf("nil list member in field %s, %v", fd.FullName(), v)
		}

		// The only case of having proto.Message in a list key is when the field
		// represents the list's value portion, therefore return this value.
		return &parsedListField{member: v.Message().Interface()}, nil

	}

	mapPaths, err := annotatedSchemaPath(fd)
	if err != nil {
		return nil, err
	}

	var keyName string
	mappedPaths := []*gpb.Path{}
	for _, p := range mapPaths {
		n, err := fieldName(p)
		if err != nil {
			return nil, err
		}
		switch {
		case keyName == "":
			keyName = n
		case n != keyName:
			return nil, fmt.Errorf("received list key with leaf names that do not match, %s != %s", keyName, n)
		}
		mappedPaths = append(mappedPaths, p)
	}

	kv, err := ygot.KeyValueAsString(v.Interface())
	if err != nil {
		return nil, fmt.Errorf("cannot map list key %v, %v", v.Interface(), err)
	}

	p := &parsedListField{
		keys:         map[string]string{keyName: kv},
		mappedValues: map[*gpb.Path]interface{}{},
	}

	for _, path := range mappedPaths {
		p.mappedValues[resolvedPath(basePath, path)] = v.Interface()
	}
	return p, nil
}

// annotatedSchemaPath extracts the schemapath annotation from the supplied field descriptor,
// parsing the included string paths into a slice of gNMI 'Path' messages.
func annotatedSchemaPath(fd protoreflect.FieldDescriptor) ([]*gpb.Path, error) {
	po := fd.Options().(*descriptorpb.FieldOptions)
	ex := proto.GetExtension(po, yextpb.E_Schemapath).(string)
	if ex == "" {
		return nil, fmt.Errorf("received field with invalid annotation, field: %s", fd.FullName())
	}

	paths := []*gpb.Path{}
	for _, p := range strings.Split(ex, "|") {
		pp, err := ygot.StringToStructuredPath(p)
		if err != nil {
			return nil, fmt.Errorf("received invalid annotated path, %s, %v", ex, err)
		}
		paths = append(paths, pp)
	}
	return paths, nil
}

// fieldName returns the name last element of the path supplied - corresponding
// to the field that is being described by the specified path.
func fieldName(path *gpb.Path) (string, error) {
	if len(path.Elem) == 0 || path == nil || path.Elem[len(path.Elem)-1].Name == "" {
		return "", fmt.Errorf("invalid path %s", path)
	}
	return path.Elem[len(path.Elem)-1].Name, nil
}

// resolvedPath fully resolves a path of an element with the annotation
// supplied in the annotatedPath, from the supplied basePath - which
// is a resolved data tree path (which may include list keys).
func resolvedPath(basePath, annotatedPath *gpb.Path) *gpb.Path {
	if basePath == nil {
		return annotatedPath
	}
	np := proto.Clone(basePath).(*gpb.Path)
	np.Elem = append(np.Elem, annotatedPath.Elem[len(basePath.Elem):]...)
	return np
}

// ProtoFromPaths takes an input ygot-generated protobuf and unmarshals the values that are specified in the map
// vals into it, using prefix as the prefix to any paths within the vals map. The message, p, is modified in place.
// The map, vals, must be keyed by the gNMI path to the field which is annotated in the ygot generated protobuf,
// the complete path is taken to be prefix + the key found in the map.
func ProtoFromPaths(p proto.Message, vals map[*gpb.Path]interface{}, prefix *gpb.Path) error {
	if p == nil {
		return errors.New("nil protobuf supplied")
	}

	directCh := map[*gpb.Path]interface{}{}
	for p, v := range vals {
		// TODO(robjs): needs fixing for compressed schemas.
		if len(p.GetElem()) == len(prefix.GetElem())+1 {
			directCh[p] = v
		}
	}

	mapped := map[*gpb.Path]bool{}
	m := p.ProtoReflect()
	var rangeErr error
	unpopRange{m}.Range(func(fd protoreflect.FieldDescriptor, v protoreflect.Value) bool {
		annotatedPath, err := annotatedSchemaPath(fd)
		if err != nil {
			rangeErr = err
			return false
		}

		for _, ap := range annotatedPath {
			for chp, chv := range directCh {
				if proto.Equal(ap, chp) {
					switch fd.Kind() {
					case protoreflect.MessageKind:
						v, isWrap, err := makeWrapper(m, fd, chv)
						if err != nil {
							rangeErr = err
							return false
						}
						if !isWrap {
							// TODO(robjs): recurse into the message if it wasn't a wrapper
							// type.
							rangeErr = fmt.Errorf("unimplemented: child messages, field %s", fd.FullName())
							return false
						}
						mapped[chp] = true
						m.Set(fd, protoreflect.ValueOfMessage(v))
					case protoreflect.EnumKind:
						v, err := enumValue(fd, chv)
						if err != nil {
							rangeErr = err
							return false
						}
						mapped[chp] = true
						m.Set(fd, v)
					default:
						rangeErr = fmt.Errorf("unknown field kind %s for %s", fd.Kind(), fd.FullName())
						return false
					}
				}
			}
		}
		return true
	})

	if rangeErr != nil {
		return rangeErr
	}

	for chp := range directCh {
		if !mapped[chp] {
			return fmt.Errorf("did not map path %s to a proto field", chp)
		}
	}

	return nil
}

// makeWrapper generates a new message for field fd of the proto message msg with the value set to val.
// The field fd must describe a field that has a message type. An error is returned if the wrong
// type of payload is provided for the message. The second, boolean, return argument specifies whether
// the message provided was a known wrapper type.
func makeWrapper(msg protoreflect.Message, fd protoreflect.FieldDescriptor, val interface{}) (protoreflect.Message, bool, error) {
	var wasTypedVal bool
	if tv, ok := val.(*gpb.TypedValue); ok {
		pv, err := value.ToScalar(tv)
		if err != nil {
			return nil, false, fmt.Errorf("cannot convert TypedValue to scalar, %s", tv)
		}
		val = pv
		wasTypedVal = true
	}

	newV := msg.NewField(fd)
	switch newV.Message().Interface().(type) {
	case *wpb.StringValue:
		nsv, ok := val.(string)
		if !ok {
			return nil, false, fmt.Errorf("got non-string value for string field, field: %s, value: %v", fd.FullName(), val)
		}
		return (&wpb.StringValue{Value: nsv}).ProtoReflect(), true, nil
	case *wpb.UintValue:
		var nsv uint64
		switch {
		case wasTypedVal:
			nsv = val.(uint64)
		default:
			iv, ok := val.(uint)
			if !ok {
				return nil, false, fmt.Errorf("got non-uint value for uint field, field: %s, value: %v", fd.FullName(), val)
			}
			nsv = uint64(iv)
		}

		return (&wpb.UintValue{Value: nsv}).ProtoReflect(), true, nil
<<<<<<< HEAD
	case *wpb.BytesValue:
		bv, ok := val.([]byte)
		if !ok {
			return nil, false, fmt.Errorf("got non-byte slice value for bytes field, field: %s, value: %v", fd.FullName(), val)
		}
		return (&wpb.BytesValue{Value: bv}).ProtoReflect(), true, nil
=======
	default:
		return nil, false, nil
>>>>>>> 2a5e4e52
	}
}

// enumValue returns the concrete implementation of the enumeration with the yang_name annotation set
// to the string contained in val of the enumeration within the field descriptor fd. It returns an
// error if the value cannot be found, or the input value is not valid.
func enumValue(fd protoreflect.FieldDescriptor, val interface{}) (protoreflect.Value, error) {
	var setVal string
	switch inVal := val.(type) {
	case string:
		setVal = inVal
	case *gpb.TypedValue:
		tv, err := value.ToScalar(inVal)
		if err != nil {
			return protoreflect.ValueOf(nil), fmt.Errorf("cannot convert supplied TypedValue to scalar, %v", err)
		}
		s, ok := tv.(string)
		if !ok {
			return protoreflect.ValueOf(nil), fmt.Errorf("supplied TypedValue for enumeration must be a string, got: %T", tv)
		}
		setVal = s
	default:
		return protoreflect.ValueOf(nil), fmt.Errorf("got unknown type for enumeration, %T", inVal)
	}

	evals := map[string]protoreflect.EnumValueDescriptor{}
	for i := 0; i < fd.Enum().Values().Len(); i++ {
		tv := fd.Enum().Values().Get(i)
		yn, ok, err := enumYANGName(fd.Enum().Values().Get(i))
		if err != nil {
			return protoreflect.ValueOf(nil), fmt.Errorf("error with enumeration value %s", fd.FullName())
		}
		if !ok {
			continue
		}
		evals[yn] = tv
	}

	setEnumVal, ok := evals[setVal]
	if !ok {
		return protoreflect.ValueOf(nil), fmt.Errorf("got unknown value in enumeration %s, %s", fd.FullName(), setVal)
	}

	return protoreflect.ValueOfEnum(setEnumVal.Number()), nil
}

// enumYANGName returns the value of the yang_name annotation to a protobuf enumeration
// value. It reads from the supplied enum value descriptor (ed), which must be an
// enumeration descriptor. It returns the found annotation, a bool indicating whether the
// annotation existed, and an error.
//
// The bool indicating whether the annotation exists is used because unset values within
// an enumeration that do not have a real YANG value simply omit the annotation.
func enumYANGName(ed protoreflect.EnumValueDescriptor) (string, bool, error) {
	eo := ed.Options().(*descriptorpb.EnumValueOptions)
	ex := proto.GetExtension(eo, yextpb.E_YangName).(string)
	if ex == "" {
		// this is an unset value, so mark that the caller doesn't need to handle
		// this.
		return "", false, nil
	}
	return ex, true, nil
}<|MERGE_RESOLUTION|>--- conflicted
+++ resolved
@@ -474,17 +474,14 @@
 		}
 
 		return (&wpb.UintValue{Value: nsv}).ProtoReflect(), true, nil
-<<<<<<< HEAD
 	case *wpb.BytesValue:
 		bv, ok := val.([]byte)
 		if !ok {
 			return nil, false, fmt.Errorf("got non-byte slice value for bytes field, field: %s, value: %v", fd.FullName(), val)
 		}
 		return (&wpb.BytesValue{Value: bv}).ProtoReflect(), true, nil
-=======
 	default:
 		return nil, false, nil
->>>>>>> 2a5e4e52
 	}
 }
 
