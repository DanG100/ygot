// Copyright 2017 Google Inc.
//
// Licensed under the Apache License, Version 2.0 (the "License");
// you may not use this file except in compliance with the License.
// You may obtain a copy of the License at
//
//      http://www.apache.org/licenses/LICENSE-2.0
//
// Unless required by applicable law or agreed to in writing, software
// distributed under the License is distributed on an "AS IS" BASIS,
// WITHOUT WARRANTIES OR CONDITIONS OF ANY KIND, either express or implied.
// See the License for the specific language governing permissions and
// limitations under the License.
package ygen

import (
	"reflect"
	"sort"
	"testing"

	"github.com/kylelemons/godebug/pretty"
	"github.com/openconfig/goyang/pkg/yang"
)

func protoMsgEq(a, b protoMsg) bool {
	if a.Name != b.Name {
		return false
	}

	if a.YANGPath != b.YANGPath {
		return false
	}

	// Avoid flakes by comparing the fields in an unordered data structure.
	fieldMap := func(s []*protoMsgField) map[string]*protoMsgField {
		e := map[string]*protoMsgField{}
		for _, m := range s {
			e[m.Name] = m
		}
		return e
	}

	if !reflect.DeepEqual(fieldMap(a.Fields), fieldMap(b.Fields)) {
		return false
	}

	return true
}

func TestGenProtoMsg(t *testing.T) {
	tests := []struct {
		name                   string
		inMsg                  *yangDirectory
		inMsgs                 map[string]*yangDirectory
		inUniqueDirectoryNames map[string]string
		inCompressPaths        bool
		inBasePackage          string
		inEnumPackage          string
		wantMsgs               map[string]protoMsg
		wantErr                bool
	}{{
		name: "simple message with only scalar fields",
		inMsg: &yangDirectory{
			name: "MessageName",
			entry: &yang.Entry{
				Name: "message-name",
				Dir:  map[string]*yang.Entry{},
			},
			fields: map[string]*yang.Entry{
				"field-one": {
					Name: "field-one",
					Type: &yang.YangType{Kind: yang.Ystring},
				},
				"field-two": {
					Name: "field-two",
					Type: &yang.YangType{Kind: yang.Yint8},
				},
			},
			path: []string{"", "root", "message-name"},
		},
		wantMsgs: map[string]protoMsg{
			"MessageName": {
				Name:     "MessageName",
				YANGPath: "/root/message-name",
				Fields: []*protoMsgField{{
					Tag:  1,
					Name: "field_one",
					Type: "ywrapper.StringValue",
				}, {
					Tag:  1,
					Name: "field_two",
					Type: "ywrapper.IntValue",
				}},
			},
		},
	}, {
		name: "simple message with leaf-list and a message child, compression on",
		inMsg: &yangDirectory{
			name: "AMessage",
			entry: &yang.Entry{
				Name: "a-message",
				Dir:  map[string]*yang.Entry{},
			},
			fields: map[string]*yang.Entry{
				"leaf-list": {
					Name:     "leaf-list",
					Type:     &yang.YangType{Kind: yang.Ystring},
					ListAttr: &yang.ListAttr{},
				},
				"container-child": {
					Name: "container-child",
					Dir:  map[string]*yang.Entry{},
					Parent: &yang.Entry{
						Name: "a-message",
						Parent: &yang.Entry{
							Name: "root",
						},
					},
				},
			},
			path: []string{"", "root", "a-message"},
		},
		inMsgs: map[string]*yangDirectory{
			"/root/a-message/container-child": {
				name: "ContainerChild",
				entry: &yang.Entry{
					Name: "container-child",
					Parent: &yang.Entry{
						Name: "a-message",
						Parent: &yang.Entry{
							Name: "root",
						},
					},
				},
			},
		},
		inCompressPaths: true,
		wantMsgs: map[string]protoMsg{
			"AMessage": {
				Name:     "AMessage",
				YANGPath: "/root/a-message",
				Fields: []*protoMsgField{{
					Tag:        1,
					Name:       "leaf_list",
					Type:       "ywrapper.StringValue",
					IsRepeated: true,
				}, {
					Tag:  1,
					Name: "container_child",
					Type: "a_message.ContainerChild",
				}},
			},
		},
	}, {
		name: "simple message with leaf-list and a message child, compression off",
		inMsg: &yangDirectory{
			name: "AMessage",
			entry: &yang.Entry{
				Name: "a-message",
				Dir:  map[string]*yang.Entry{},
			},
			fields: map[string]*yang.Entry{
				"leaf-list": {
					Name:     "leaf-list",
					Type:     &yang.YangType{Kind: yang.Ystring},
					ListAttr: &yang.ListAttr{},
				},
				"container-child": {
					Name: "container-child",
					Dir:  map[string]*yang.Entry{},
					Parent: &yang.Entry{
						Name: "a-message",
						Parent: &yang.Entry{
							Name: "root",
						},
					},
				},
			},
			path: []string{"", "root", "a-message"},
		},
		inMsgs: map[string]*yangDirectory{
			"/root/a-message/container-child": {
				name: "ContainerChild",
				entry: &yang.Entry{
					Name: "container-child",
					Parent: &yang.Entry{
						Name: "a-message",
						Parent: &yang.Entry{
							Name: "root",
						},
					},
				},
			},
		},
		wantMsgs: map[string]protoMsg{
			"AMessage": {
				Name:     "AMessage",
				YANGPath: "/root/a-message",
				Fields: []*protoMsgField{{
					Tag:        1,
					Name:       "leaf_list",
					Type:       "ywrapper.StringValue",
					IsRepeated: true,
				}, {
					Tag:  1,
					Name: "container_child",
					Type: "root.a_message.ContainerChild",
				}},
			},
		},
	}, {
		name: "message with unimplemented list",
		inMsg: &yangDirectory{
			name: "AMessageWithAList",
			entry: &yang.Entry{
				Name: "a-message-with-a-list",
				Dir:  map[string]*yang.Entry{},
			},
			fields: map[string]*yang.Entry{
				"list": {
					Name: "list",
					Parent: &yang.Entry{
						Name: "a-message-with-a-list",
					},
					Dir: map[string]*yang.Entry{
						"key": {
							Name: "key",
							Type: &yang.YangType{Kind: yang.Ystring},
						},
					},
					Key: "key",
				},
			},
			path: []string{"", "a-messsage-with-a-list", "list"},
		},
		wantErr: true,
	}, {
		name: "message with an unimplemented mapping",
		inMsg: &yangDirectory{
			name: "MessageWithInvalidContents",
			entry: &yang.Entry{
				Name: "message-with-invalid-contents",
				Dir:  map[string]*yang.Entry{},
			},
			fields: map[string]*yang.Entry{
				"unimplemented": {
					Name: "unimplemented",
					Kind: yang.LeafEntry,
					Type: &yang.YangType{
						Kind: yang.Yunion,
						Type: []*yang.YangType{
							{Kind: yang.Ybinary},
							{Kind: yang.Yenum},
							{Kind: yang.Ybits},
							{Kind: yang.YinstanceIdentifier},
						},
					},
				},
			},
			path: []string{"", "mesassge-with-invalid-contents", "unimplemented"},
		},
		wantErr: true,
	}}

	for _, tt := range tests {
		s := newGenState()
		// Seed the state with the supplied message names that have been provided.
		s.uniqueDirectoryNames = tt.inUniqueDirectoryNames

		gotMsgs, errs := genProto3Msg(tt.inMsg, tt.inMsgs, s, tt.inCompressPaths, tt.inBasePackage, tt.inEnumPackage)
		if (errs != nil) != tt.wantErr {
			t.Errorf("s: genProtoMsg(%#v, %#v, *genState, %v, %s, %s): did not get expected error status, got: %v, wanted err: %v", tt.name, tt.inMsg, tt.inMsgs, tt.inCompressPaths, tt.inBasePackage, tt.inEnumPackage, errs, tt.wantErr)
		}

		if tt.wantErr {
			continue
		}

		notSeen := map[string]bool{}
		for _, w := range tt.wantMsgs {
			notSeen[w.Name] = true
		}

		for _, got := range gotMsgs {
			want, ok := tt.wantMsgs[got.Name]
			if !ok {
				t.Errorf("%s: genProtoMsg(%#v, %#v, *genState): got unexpected expected message, got: nil, want: %v", tt.name, tt.inMsg, tt.inMsgs, got.Name)
				continue
			}
			delete(notSeen, got.Name)

			if !protoMsgEq(got, want) {
				diff := pretty.Compare(got, want)
				t.Errorf("%s: genProtoMsg(%#v, %#v, *genState): did not get expected protobuf message definition, diff(-got,+want):\n%s", tt.name, tt.inMsg, tt.inMsgs, diff)
			}
		}

		if len(notSeen) != 0 {
			t.Errorf("%s: genProtoMsg(%#v, %#v, *genState); did not test all returned messages, got remaining messages: %v, want: none", tt.name, tt.inMsg, tt.inMsgs, notSeen)
		}
	}
}

func TestSafeProtoName(t *testing.T) {
	tests := []struct {
		name string
		in   string
		want string
	}{{
		name: "contains hyphen",
		in:   "with-hyphen",
		want: "with_hyphen",
	}, {
		name: "contains period",
		in:   "with.period",
		want: "with_period",
	}, {
		name: "unchanged",
		in:   "unchanged",
		want: "unchanged",
	}}

	for _, tt := range tests {
		if got := safeProtoFieldName(tt.in); got != tt.want {
			t.Errorf("%s: safeProtoFieldName(%s): did not get expected name, got: %v, want: %v", tt.name, tt.in, got, tt.want)
		}
	}
}

func TestWriteProtoMsg(t *testing.T) {
	// A definition of an enumerated type.
	enumeratedLeafDef := yang.NewEnumType()
	enumeratedLeafDef.Set("ONE", int64(1))
	enumeratedLeafDef.Set("FORTYTWO", int64(42))

	tests := []struct {
		name              string
		inMsg             *yangDirectory
		inMsgs            map[string]*yangDirectory
		wantCompress      generatedProto3Message
		wantUncompress    generatedProto3Message
		wantCompressErr   bool
		wantUncompressErr bool
	}{{
		name: "simple message with scalar fields",
		inMsg: &yangDirectory{
			name: "MessageName",
			entry: &yang.Entry{
				Name: "message-name",
				Kind: yang.DirectoryEntry,
				Dir:  map[string]*yang.Entry{},
				Parent: &yang.Entry{
					Name: "container",
					Kind: yang.DirectoryEntry,
					Dir:  map[string]*yang.Entry{},
					Parent: &yang.Entry{
						Name: "module",
						Kind: yang.DirectoryEntry,
						Dir:  map[string]*yang.Entry{},
					},
				},
			},
			fields: map[string]*yang.Entry{
				"field-one": &yang.Entry{
					Name: "field-one",
					Type: &yang.YangType{Kind: yang.Ystring},
				},
			},
			path: []string{"", "module", "container", "message-name"},
		},
		wantCompress: generatedProto3Message{
			packageName: "container",
			messageCode: `
// MessageName represents the /module/container/message-name YANG schema element.
message MessageName {
  ywrapper.StringValue field_one = 1;
}
`,
		},
		wantUncompress: generatedProto3Message{
			packageName: "module.container",
			messageCode: `
// MessageName represents the /module/container/message-name YANG schema element.
message MessageName {
  ywrapper.StringValue field_one = 1;
}
`,
		},
	}, {
		name: "simple message with other messages embedded",
		inMsg: &yangDirectory{
			name: "MessageName",
			entry: &yang.Entry{
				Name: "message-name",
				Kind: yang.DirectoryEntry,
				Parent: &yang.Entry{
					Name: "module",
					Kind: yang.DirectoryEntry,
				},
			},
			fields: map[string]*yang.Entry{
				"child": &yang.Entry{
					Name: "child",
					Kind: yang.DirectoryEntry,
					Dir:  map[string]*yang.Entry{},
					Parent: &yang.Entry{
						Name: "message-name",
						Kind: yang.DirectoryEntry,
						Parent: &yang.Entry{
							Name: "module",
							Kind: yang.DirectoryEntry,
						},
					},
				},
			},
			path: []string{"", "module", "message-name"},
		},
		inMsgs: map[string]*yangDirectory{
			"/module/message-name/child": &yangDirectory{
				name: "Child",
				entry: &yang.Entry{
					Name: "child",
					Kind: yang.DirectoryEntry,
					Parent: &yang.Entry{
						Name: "message-name",
						Kind: yang.DirectoryEntry,
						Parent: &yang.Entry{
							Name: "module",
							Kind: yang.DirectoryEntry,
						},
					},
				},
			},
		},
		wantCompress: generatedProto3Message{
			packageName: "",
			messageCode: `
// MessageName represents the /module/message-name YANG schema element.
message MessageName {
  message_name.Child child = 1;
}
`,
		},
		wantUncompress: generatedProto3Message{
			packageName: "module",
			messageCode: `
// MessageName represents the /module/message-name YANG schema element.
message MessageName {
  module.message_name.Child child = 1;
}
`,
		},
	}, {
		name: "simple message with an enumeration leaf",
		inMsg: &yangDirectory{
			name: "MessageName",
			entry: &yang.Entry{
				Name: "message-name",
				Kind: yang.DirectoryEntry,
				Parent: &yang.Entry{
					Name: "module",
					Kind: yang.DirectoryEntry,
				},
			},
			fields: map[string]*yang.Entry{
				"enum": &yang.Entry{
					Name: "enum",
					Kind: yang.LeafEntry,
					Parent: &yang.Entry{
						Name: "message-name",
						Parent: &yang.Entry{
							Name: "module",
						},
					},
					Type: &yang.YangType{
						Name: "enumeration",
						Kind: yang.Yenum,
						Enum: enumeratedLeafDef,
					},
				},
			},
			path: []string{"", "module", "message-name"},
		},
		wantCompress: generatedProto3Message{
			packageName: "",
			messageCode: `
// MessageName represents the /module/message-name YANG schema element.
message MessageName {
  enum Enum {
    Enum_UNSET = 0;
    Enum_ONE = 2;
    Enum_FORTYTWO = 43;
  }
  Enum enum = 1;
}
`,
		},
		wantUncompress: generatedProto3Message{
			packageName: "module",
			messageCode: `
// MessageName represents the /module/message-name YANG schema element.
message MessageName {
  enum Enum {
    Enum_UNSET = 0;
    Enum_ONE = 2;
    Enum_FORTYTWO = 43;
  }
  Enum enum = 1;
}
`,
		},
	}}

	for _, tt := range tests {
		wantErr := map[bool]bool{true: tt.wantCompressErr, false: tt.wantUncompressErr}
		for compress, want := range map[bool]generatedProto3Message{true: tt.wantCompress, false: tt.wantUncompress} {
			s := newGenState()
<<<<<<< HEAD
			gotPkg, gotMsg, gotImports, errs := writeProto3Msg(tt.inMsg, tt.inMsgs, s, compress, "", "")
			if (len(errs) > 0) != want.err {
				t.Errorf("%s: writeProto3Msg(%v, %v, %v, %v): did not get expected error return status, got: %v, wanted error: %v", tt.name, tt.inMsg, tt.inMsgs, s, compress, errs, want.err)
=======

			got, errs := writeProto3Msg(tt.inMsg, tt.inMsgs, s, compress)
			if (errs != nil) != wantErr[compress] {
				t.Errorf("%s: writeProto3Msg(%v, %v, %v, %v): did not get expected error return status, got: %v, wanted error: %v", tt.name, tt.inMsg, tt.inMsgs, s, compress, errs, wantErr[compress])
>>>>>>> bfaf352d
			}

			if errs != nil {
				continue
			}

			if got.packageName != want.packageName {
				t.Errorf("%s: writeProto3Msg(%v, %v, %v, %v): did not get expected package name, got: %v, want: %v", tt.name, tt.inMsg, tt.inMsgs, s, compress, got.packageName, want.packageName)
			}

			if reflect.DeepEqual(got.requiredImports, want.requiredImports) {
				t.Errorf("%s: writeProto3Msg(%v, %v, %v, %v): did not get expected set of imports, got: %v, want: %v", tt.name, tt.inMsg, tt.inMsgs, s, compress, got.requiredImports, want.requiredImports)
			}

			if diff := pretty.Compare(got.messageCode, want.messageCode); diff != "" {
				if diffl, err := generateUnifiedDiff(got.messageCode, want.messageCode); err == nil {
					diff = diffl
				}
				t.Errorf("%s: writeProto3Msg(%v, %v, %v, %v): did not get expected message returned, diff(-got,+want):\n%s", tt.name, tt.inMsg, tt.inMsgs, s, compress, diff)
			}
		}
	}
}

func TestWriteProtoEnums(t *testing.T) {
	// Create mock enumerations within goyang since we cannot create them in-line.
	testEnums := map[string][]string{
		"enumOne": {"SPEED_2.5G", "SPEED_40G"},
		"enumTwo": {"VALUE_1", "VALUE_2"},
	}
	testYANGEnums := map[string]*yang.EnumType{}

	for name, values := range testEnums {
		enum := yang.NewEnumType()
		for i, v := range values {
			enum.Set(v, int64(i))
		}
		testYANGEnums[name] = enum
	}

	tests := []struct {
		name      string
		inEnums   map[string]*yangEnum
		wantEnums []string
		wantErr   bool
	}{{
		name: "skipped enumeration type",
		inEnums: map[string]*yangEnum{
			"e": &yangEnum{
				name: "e",
				entry: &yang.Entry{
					Name: "e",
					Type: &yang.YangType{
						Name: "enumeration",
						Kind: yang.Yenum,
					},
				},
			},
		},
		wantEnums: []string{},
	}, {
		name: "enum for identityref",
		inEnums: map[string]*yangEnum{
			"EnumeratedValue": {
				name: "EnumeratedValue",
				entry: &yang.Entry{
					Type: &yang.YangType{
						IdentityBase: &yang.Identity{
							Name: "IdentityValue",
							Values: []*yang.Identity{
								{Name: "VALUE_A", Parent: &yang.Module{Name: "mod"}},
								{Name: "VALUE_B", Parent: &yang.Module{Name: "mod2"}},
							},
						},
					},
				},
			},
		},
		wantEnums: []string{
			`
// EnumeratedValue represents an enumerated type generated for the YANG identity IdentityValue.
enum EnumeratedValue {
  EnumeratedValue_UNSET = 0;
  EnumeratedValue_VALUE_A = 1;
  EnumeratedValue_VALUE_B = 2;
}
`,
		},
	}, {
		name: "enum for typedef enumeration",
		inEnums: map[string]*yangEnum{
			"e": &yangEnum{
				name: "EnumName",
				entry: &yang.Entry{
					Name: "e",
					Type: &yang.YangType{
						Name: "typedef",
						Kind: yang.Yenum,
						Enum: testYANGEnums["enumOne"],
					},
				},
			},
			"f": &yangEnum{
				name: "SecondEnum",
				entry: &yang.Entry{
					Name: "f",
					Type: &yang.YangType{
						Name: "derived",
						Kind: yang.Yenum,
						Enum: testYANGEnums["enumTwo"],
					},
				},
			},
		},
		wantEnums: []string{
			`
// EnumName represents an enumerated type generated for the YANG typedef typedef.
enum EnumName {
  EnumName_UNSET = 0;
  EnumName_SPEED_2_5G = 1;
  EnumName_SPEED_40G = 2;
}
`, `
// SecondEnum represents an enumerated type generated for the YANG typedef derived.
enum SecondEnum {
  SecondEnum_UNSET = 0;
  SecondEnum_VALUE_1 = 1;
  SecondEnum_VALUE_2 = 2;
}
`,
		},
	}}

	for _, tt := range tests {
		got, err := writeProtoEnums(tt.inEnums)
		if (err != nil) != tt.wantErr {
			t.Errorf("%s: writeProtoEnums(%v): did not get expected error, got: %v", tt.name, tt.inEnums, err)
		}

		if err != nil {
			continue
		}

		// Sort the returned output to avoid test flakes.
		sort.Strings(got)
		if diff := pretty.Compare(got, tt.wantEnums); diff != "" {
			t.Errorf("%s: writeProtoEnums(%v): did not get expected output, diff(-got,+want):\n%s", tt.name, tt.inEnums, diff)
		}
	}
}<|MERGE_RESOLUTION|>--- conflicted
+++ resolved
@@ -321,7 +321,7 @@
 	}}
 
 	for _, tt := range tests {
-		if got := safeProtoFieldName(tt.in); got != tt.want {
+		if got := safeProtoIdentifierName(tt.in); got != tt.want {
 			t.Errorf("%s: safeProtoFieldName(%s): did not get expected name, got: %v, want: %v", tt.name, tt.in, got, tt.want)
 		}
 	}
@@ -337,6 +337,8 @@
 		name              string
 		inMsg             *yangDirectory
 		inMsgs            map[string]*yangDirectory
+		inBasePackageName string
+		inEnumPackageName string
 		wantCompress      generatedProto3Message
 		wantUncompress    generatedProto3Message
 		wantCompressErr   bool
@@ -509,22 +511,76 @@
 }
 `,
 		},
+	}, {
+		name: "simple message with an identityref leaf",
+		inMsg: &yangDirectory{
+			name: "MessageName",
+			entry: &yang.Entry{
+				Name: "message-name",
+				Kind: yang.DirectoryEntry,
+				Parent: &yang.Entry{
+					Name: "module",
+					Kind: yang.DirectoryEntry,
+				},
+			},
+			fields: map[string]*yang.Entry{
+				"identityref": &yang.Entry{
+					Name: "identityref",
+					Kind: yang.LeafEntry,
+					Parent: &yang.Entry{
+						Name: "message-name",
+						Parent: &yang.Entry{
+							Name: "module",
+						},
+					},
+					Type: &yang.YangType{
+						Name: "identityref",
+						Kind: yang.Yidentityref,
+						IdentityBase: &yang.Identity{
+							Name: "foo-identity",
+							Values: []*yang.Identity{
+								{Name: "ONE"},
+								{Name: "TWO"},
+							},
+							Parent: &yang.Module{
+								Name: "test-module",
+							},
+						},
+					},
+				},
+			},
+			path: []string{"", "module-name", "message-name"},
+		},
+		inBasePackageName: "base",
+		inEnumPackageName: "enums",
+		wantCompress: generatedProto3Message{
+			packageName: "",
+			messageCode: `
+// MessageName represents the /module-name/message-name YANG schema element.
+message MessageName {
+  base.enums.TestModule_FooIdentity identityref = 1;
+}
+`,
+		},
+		wantUncompress: generatedProto3Message{
+			packageName: "module",
+			messageCode: `
+// MessageName represents the /module-name/message-name YANG schema element.
+message MessageName {
+  base.enums.TestModule_FooIdentity identityref = 1;
+}
+`,
+		},
 	}}
 
 	for _, tt := range tests {
 		wantErr := map[bool]bool{true: tt.wantCompressErr, false: tt.wantUncompressErr}
 		for compress, want := range map[bool]generatedProto3Message{true: tt.wantCompress, false: tt.wantUncompress} {
 			s := newGenState()
-<<<<<<< HEAD
-			gotPkg, gotMsg, gotImports, errs := writeProto3Msg(tt.inMsg, tt.inMsgs, s, compress, "", "")
-			if (len(errs) > 0) != want.err {
-				t.Errorf("%s: writeProto3Msg(%v, %v, %v, %v): did not get expected error return status, got: %v, wanted error: %v", tt.name, tt.inMsg, tt.inMsgs, s, compress, errs, want.err)
-=======
-
-			got, errs := writeProto3Msg(tt.inMsg, tt.inMsgs, s, compress)
+
+			got, errs := writeProto3Msg(tt.inMsg, tt.inMsgs, s, compress, tt.inBasePackageName, tt.inEnumPackageName)
 			if (errs != nil) != wantErr[compress] {
 				t.Errorf("%s: writeProto3Msg(%v, %v, %v, %v): did not get expected error return status, got: %v, wanted error: %v", tt.name, tt.inMsg, tt.inMsgs, s, compress, errs, wantErr[compress])
->>>>>>> bfaf352d
 			}
 
 			if errs != nil {
