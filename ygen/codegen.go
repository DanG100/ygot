// Copyright 2017 Google Inc.
//
// Licensed under the Apache License, Version 2.0 (the "License");
// you may not use this file except in compliance with the License.
// You may obtain a copy of the License at
//
//      http://www.apache.org/licenses/LICENSE-2.0
//
// Unless required by applicable law or agreed to in writing, software
// distributed under the License is distributed on an "AS IS" BASIS,
// WITHOUT WARRANTIES OR CONDITIONS OF ANY KIND, either express or implied.
// See the License for the specific language governing permissions and
// limitations under the License.

// Package ygen contains a library to generate Go structs from a YANG model.
// The Goyang parsing library is used to parse YANG. The output can consider
// OpenConfig-specific conventions such that the schema is compressed.
package ygen

import (
	"bytes"
	"encoding/json"
	"fmt"
	"sort"
	"strings"

	log "github.com/golang/glog"

	"github.com/openconfig/gnmi/ctree"
	"github.com/openconfig/goyang/pkg/yang"
	"github.com/openconfig/ygot/ygot"
)

// YANGCodeGenerator is a structure that is used to pass arguments as to
// how the output Go code should be generated.
type YANGCodeGenerator struct {
	// Config stores the configuration parameters used for code generation.
	Config GeneratorConfig
	// genState is used internally to the ygen library to store state for
	// code generation.
	state *genState
}

// GeneratorConfig stores the configuration options used for code generation.
type GeneratorConfig struct {
	// CompressOCPaths indicates whether paths should be compressed in the output
	// of an OpenConfig schema.
	CompressOCPaths bool
	// ExcludeModules specifies any modules that are included within the set of
	// modules that should have code generated for them that should be ignored during
	// code generation. This is due to the fact that some schemas (e.g., OpenConfig
	// interfaces) currently result in overlapping entities (e.g., /interfaces).
	ExcludeModules []string
	// PackageName is the name that should be used for the generating package.
	PackageName string
	// Caller is the name of the binary calling the generator library, it is
	// included in the header of output files for debugging purposes. If a
	// string is not specified, the location of the library is utilised.
	Caller string
	// YANGParseOptions provides the options that should be handed to the
	// //third_party/golang/goyang/pkg/yang library. These specify how the
	// input YANG files should be parsed.
	YANGParseOptions yang.Options
	// GenerateFakeRoot specifies whether an entity that represents the
	// root of the YANG schema tree should be generated in the generated
	// code.
	GenerateFakeRoot bool
	// FakeRootName specifies the name of the struct that should be generated
	// representing the root.
	FakeRootName string
	// GenerateJSONSchema stores a boolean which defines whether to generate
	// the JSON corresponding to the YANG schema parsed to generate the
	// output code.
	GenerateJSONSchema bool
	// StoreRawSchema the raw JSON schema should be returned by the code
	// generation function, such that it can be handled by an external
	// library.
	StoreRawSchema bool
	// GoOptions stores a struct which stores Go code generation specific
	// options for the code generaton.
	GoOptions GoOpts
}

// GoOpts stores Go specific options for the code generation library.
type GoOpts struct {
	// SchemaVarName is the name for the variable which stores the compressed
	// JSON schema in the generated Go code. JSON schema output is only
	// produced if the GenerateJSONSchema YANGCodeGenerator field is set to
	// true.
	SchemaVarName string
	// GoyangImportPath specifies the path that should be used in the generated
	// code for importing the goyang/pkg/yang package.
	GoyangImportPath string
	// YgotImportPath specifies the path to the ygot library that should be used
	// in the generated code.
	YgotImportPath string
	// YtypesImportPath specifies the path to ytypes library that should be used
	// in the generated code.
	YtypesImportPath string
}

// NewYANGCodeGenerator returns a new instance of the YANGCodeGenerator
// struct to the calling function.
func NewYANGCodeGenerator(c *GeneratorConfig) *YANGCodeGenerator {
	cg := &YANGCodeGenerator{
		state: newGenState(),
	}

	if c != nil {
		cg.Config = *c
	}

	return cg
}

// yangDirectory represents a directory entry that code is to be generated for. It stores the
// fields that are required to output the relevant code for the entity.
type yangDirectory struct {
	name       string                 // name is the name of the struct to be generated.
	entry      *yang.Entry            // entry is the yang.Entry that corresponds to the schema element being converted to a struct.
	fields     map[string]*yang.Entry // fields is a map, keyed by the YANG node identifier, of the entries that are the struct fields.
	path       []string               // path is a slice of strings indicating the element's path.
	listAttr   *yangListAttr          // listAttr is used to store characteristics of structs that represent YANG lists.
	isFakeRoot bool                   // isFakeRoot indicates that the struct is a fake root struct, so specific mapping rules should be implemented.
}

// yangListAttr is used to store the additional elements for a Go struct that
// are required if the struct represents a YANG list. It stores the name of
// the key elements, and their associated types, along with pointers to those
// elements.
type yangListAttr struct {
	// keys is a map, keyed by the name of the key leaf, with values of the type
	// of the key of a YANG list.
	keys map[string]mappedType
	// keyElems is a slice containing the pointers to yang.Entry structs that
	// make up the list key.
	keyElems []*yang.Entry
}

// yangGoEnum represents an enumerated type in YANG that is to be output in the
// Go code. The enumerated type may be a YANG 'identity' or enumeration.
type yangGoEnum struct {
	name  string      // The name of the enumeration or identity.
	entry *yang.Entry // The yang.Entry corresponding to the enumerated value.
}

// GeneratedGoCode contains generated code snippets that can be processed by the calling
// application. The generated code is divided into two types of objects - both represented
// as a slice of strings: Structs contains a set of Go structures that have been generated,
// and Enums contains the code for generated enumerated types (corresponding to identities,
// or enumerated values within the YANG models for which code is being generated). Additionally
// the header with package comment of the generated code is returned in Header, along with the
// a slice of strings containing the packages that are required for the generated Go code to
// be compiled is returned.
//
// For schemas that contain enumerated types (identities, or enumerations), a code snippet is
// returned as the EnumMap field that allows the string values from the YANG schema to be resolved.
// The keys of the map are strings corresponding to the name of the generated type, with the
// map values being maps of the int64 identifier for each value of the enumeration to the name of
// the element, as used in the YANG schema.
type GeneratedGoCode struct {
	Structs []string // Structs is the generated set of structs representing containers or lists in the input YANG models.
	Enums   []string // Enums is the generated set of enum definitions corresponding to identities and enumerations in the input YANG models.
	Header  string   // Header is the package-level header or the generated code.
	EnumMap string   // EnumMap is a Go map that allows the YANG string values of enumerated types to be resolved.
	// JSONSchemaCode contains code defining a variable storing a serialised JSON schema for the
	// generated Go structs. When deserialised it consists of a map[string]*yang.Entry. The
	// entries are the root level yang.Entry definitions along with their corresponding
	// hierarchy (i.e., the yang.Entry for /foo contains /foo/... - all of foo's descendents).
	// Each yang.Entry which corresponds to a generated Go struct has two extra fields defined:
	//  - schemapath - the path to this entry within the schema. This is provided since the Path() method of
	//                 the deserialised yang.Entry does not return the path since the Parent pointer is not
	//                 populated.
	//  - structname - the name of the struct that was generated for the schema element.
	JSONSchemaCode string
	// RawJSONSchema stores the JSON document which is serialised and stored in JSONSchemaCode.
	// It is populated only if the StoreRawSchema YANGCodeGenerator boolean is set to true.
	RawJSONSchema []byte
}

// YANGCodeGeneratorError is a type implementing error that is returned to the
// caller of the library when errors are encountered during code generation. It
// implements error such that idiomatic if err != nil testing can be used, and
// contains a list of errors associted with the code generation call.
type YANGCodeGeneratorError struct {
	Errors []error
}

// NewYANGCodeGeneratorError returns a new instance of the YANGCodeGeneratorError
// struct with the relevant fields initialised.
func NewYANGCodeGeneratorError() *YANGCodeGeneratorError {
	return &YANGCodeGeneratorError{}
}

// Error is a method of YANGCodeGeneratorError which returns a concatenated
// string of the errors that are stored within the YANGCodeGeneratorError
// struct. Its implementation allows a YANGCodeGeneratorError to implement the
// error interface.
func (yangErr *YANGCodeGeneratorError) Error() string {
	var buf bytes.Buffer
	buf.WriteString("errors encountered during code generation:\n")

	// Concatenate the errors that are stored within the receiver YANGCodeGeneratorError struct.
	for _, e := range yangErr.Errors {
		buf.WriteString(fmt.Sprintf("%v\n", e))
	}
	return buf.String()
}

const (
	// rootElementPath is the synthesised node name that is used for an
	// element that represents the root. Such an element is generated only
	// when the GenerateFakeRoot bool is set to true within the
	// YANGCodeGenerator instance used as a receiver.
	rootElementNodeName = "!fakeroot!"
	// defaultRootName is the default name for the root structure if GenerateFakeRoot is
	// set to true.
	defaultRootName = "device"
)

// generatedLanguage is used as an input to functions which are able to handle
// more than one output language to allow their output mode to be determined.
type generatedLanguage int64

const (
	// golang indicates that Go code is being generated.
	golang generatedLanguage = iota
	// protobuf indicates that Protobuf messages are being generated.
	protobuf
)

// GenerateGoCode takes a slice of strings containing the path to a set of YANG
// files which contain YANG modules, and a second slice of strings which
// specifies the set of paths that are to be searched for associated models (e.g.,
// modules that are included by the specified set of modules, or submodules of those
// modules). It extracts the set of modules that are to be generated, and returns
// a GeneratedGoCode struct which contains:
//	1. A struct definition for each container or list that is within the specified
//	    set of models.
//	2. Enumerated values which correspond to the set of enumerated entities (leaves
//	   of type enumeration, identities, typedefs that reference an enumeration)
//	   within the specified models.
// If errors are encountered during code generation, an error is returned.
func (cg *YANGCodeGenerator) GenerateGoCode(yangFiles, includePaths []string) (*GeneratedGoCode, *YANGCodeGeneratorError) {
	// Extract the entities to be mapped into structs and enumerations in the output
	// Go code. Extract the schematree from the modules provided such that it can be
	// used to reference entities within the tree.
	structs, enums, st, errs := langAgnosticDefinitions(yangFiles, includePaths, cg.Config)
	if len(errs) > 0 {
		return nil, &YANGCodeGeneratorError{Errors: errs}
	}

	// Store the returned schematree within the state for this code generation.
	cg.state.schematree = st

<<<<<<< HEAD
	goStructs, errs := cg.state.buildDirectoryDefinitions(structs, cg.Config.CompressOCPaths, cg.Config.GenerateFakeRoot, golang)
=======
	// If we were asked to generate a fake root entity, then go and find the top-level entities that
	// we were asked for.
	if cg.Config.GenerateFakeRoot {
		if err := cg.createFakeRoot(structs, rootElems); err != nil {
			return nil, &YANGCodeGeneratorError{Errors: []error{err}}
		}
	}

	goStructs, errs := cg.state.buildGoStructDefinitions(structs, cg.Config.CompressOCPaths, cg.Config.GenerateFakeRoot)
>>>>>>> 5665cc1e
	if len(errs) > 0 {
		return nil, &YANGCodeGeneratorError{Errors: errs}
	}

	codeHeader, err := writeGoHeader(yangFiles, includePaths, cg.Config)
	if err != nil {
		return nil, &YANGCodeGeneratorError{Errors: []error{err}}
	}

	// orderedStructNames is used to store the structs that have been
	// identified in alphabetical order, such that they are returned in a
	// determinstic order to the calling application. This ensures that if
	// the slice is simply output in order, then the diffs generated are
	// minimised (i.e., diffs are not generated simply due to reordering of
	// the maps used).
	var orderedStructNames []string
	structNameMap := make(map[string]*yangDirectory)
	for _, goStruct := range goStructs {
		orderedStructNames = append(orderedStructNames, goStruct.name)
		structNameMap[goStruct.name] = goStruct
	}
	sort.Strings(orderedStructNames)

	codegenErr := NewYANGCodeGeneratorError()
	var structSnippets []string
	for _, structName := range orderedStructNames {
		structOut, errs := writeGoStruct(structNameMap[structName], goStructs, cg.state, cg.Config.CompressOCPaths, cg.Config.GenerateJSONSchema)
		if len(errs) > 0 {
			codegenErr.Errors = append(codegenErr.Errors, errs...)
			continue
		}
		// Append the actual struct definitions that were returned.
		structSnippets = append(structSnippets, structOut.structDef)
		structSnippets = appendIfNotEmpty(structSnippets, structOut.listKeys)
		structSnippets = appendIfNotEmpty(structSnippets, structOut.methods)
		structSnippets = appendIfNotEmpty(structSnippets, structOut.interfaces)
	}

	goEnums, errs := cg.state.findEnumSet(enums, cg.Config.CompressOCPaths)
	if len(errs) > 0 {
		codegenErr.Errors = append(codegenErr.Errors, errs...)
		return nil, codegenErr
	}

	// orderedEnumNames is used to store the enumerated types that have been
	// identified in alphabetical order, such that they are returned in a
	// deterministic order to the calling application. This ensures that
	// the diffs are minimised, similarly to the use of orderedStructNames
	// above.
	var orderedEnumNames []string
	enumNameMap := make(map[string]*yangGoEnum)
	for _, goEnum := range goEnums {
		orderedEnumNames = append(orderedEnumNames, goEnum.name)
		enumNameMap[goEnum.name] = goEnum
	}
	sort.Strings(orderedEnumNames)

	var enumSnippets []string
	// enumValueMap is used to store a map of the different enumerations
	// that are included in the generated code. It is keyed by the name
	// of the generated enumeration type, with the values being a map,
	// keyed by value number to the string that is used in the YANG schema
	// for the enumeration. The value number is an int64 which is the value
	// of the constant that represents the enumeration type.
	enumValueMap := map[string]map[int64]ygot.EnumDefinition{}
	for _, enumName := range orderedEnumNames {
		enumOut, err := writeGoEnum(enumNameMap[enumName])
		if err != nil {
			codegenErr.Errors = append(codegenErr.Errors, err)
			continue
		}
		enumSnippets = append(enumSnippets, enumOut.constDef)
		enumValueMap[enumOut.name] = enumOut.valToString
	}

	// Generate the constant map which provides mappings between the
	// enums for which code was generated and their corresponding
	// string values.
	enumMap, err := generateEnumMap(enumValueMap)
	if err != nil {
		codegenErr.Errors = append(codegenErr.Errors, err)
	}

	var rawSchema []byte
	var jsonSchema string
	if cg.Config.GenerateJSONSchema {
		var err error
		if rawSchema, err = serialiseStructDefinitions(goStructs, cg.Config.GenerateFakeRoot, cg.Config.FakeRootName, cg.Config.CompressOCPaths); err != nil {
			codegenErr.Errors = append(codegenErr.Errors, err)
		}

		if rawSchema != nil {
			if jsonSchema, err = writeGoSchema(rawSchema, cg.Config.GoOptions.SchemaVarName); err != nil {
				codegenErr.Errors = append(codegenErr.Errors, err)
			}
		}
	}

	// Return any errors that were encountered during code generation.
	if len(codegenErr.Errors) != 0 {
		return nil, codegenErr
	}

	return &GeneratedGoCode{
		Header:         codeHeader,
		Structs:        structSnippets,
		Enums:          enumSnippets,
		EnumMap:        enumMap,
		JSONSchemaCode: jsonSchema,
		RawJSONSchema:  rawSchema,
	}, nil
}

// processModules takes a list of the filenames of YANG modules (yangFiles),
// and a list of paths in which included modules or submodules may be found,
// and returns a processed set of yang.Entry pointers which correspond to the
// generated code for the modules. If errors are returned during the Goyang
// processing of the modules, these errors are returned.
func processModules(yangFiles, includePaths []string, options yang.Options) ([]*yang.Entry, []error) {
	// Append the includePaths to the Goyang path variable, this ensures
	// that where a YANG module uses an 'include' statement to reference
	// another module, then Goyang can find this module to process.
	for _, path := range includePaths {
		yang.AddPath(path)
	}

	// Propagate the options for the YANG library through to the parsing
	// code - this allows the calling binary to specify characteristics
	// of the YANG in a manner that we are transparent to.
	yang.ParseOptions = options

	// Initialise the set of YANG modules within the Goyang parsing package.
	moduleSet := yang.NewModules()

	var processErr []error
	for _, name := range yangFiles {
		if err := moduleSet.Read(name); err != nil {
			processErr = append(processErr, err)
		}
	}

	if len(processErr) > 0 {
		return nil, processErr
	}

	if errs := moduleSet.Process(); len(errs) != 0 {
		return nil, errs
	}

	// Build the unique set of modules that are to be processed.
	var modNames []string
	mods := make(map[string]*yang.Module)
	for _, m := range moduleSet.Modules {
		if mods[m.Name] == nil {
			mods[m.Name] = m
			modNames = append(modNames, m.Name)
		}
	}

	// Process the ASTs that have been generated for the modules using the Goyang ToEntry
	// routines.
	entries := make([]*yang.Entry, len(modNames))
	for _, modName := range modNames {
		entries = append(entries, yang.ToEntry(mods[modName]))
	}
	return entries, nil
}

// langAgnosticDefinitions find the set of directory and enumeration entities
// that are mapped to objects within output code in a language agnostic manner.
// It takes an input set of YANG schema files (yangFiles), and the paths that
// are to be used to search for includes (includePaths). Returns a map, keyed
// by a string path to the schema element, of entities that are to be mapped
// to directories with the output code (structs in the case of Go, messages
// for proto3), and a map - keyed by schema path - of enumerated entities that
// are to have code generated for them.
func langAgnosticDefinitions(yangFiles, includePaths []string, cfg GeneratorConfig) (map[string]*yang.Entry, map[string]*yang.Entry, *ctree.Tree, []error) {
	modules, errs := processModules(yangFiles, includePaths, cfg.YANGParseOptions)
	if len(errs) > 0 {
		return nil, nil, nil, errs
	}

	// Extract the entities that are eligible to have code generated for
	// them from the modules that are provided as an argument.
	dirs := make(map[string]*yang.Entry)
	enums := make(map[string]*yang.Entry)
	var rootElems []*yang.Entry
	for _, module := range modules {
		findMappableEntities(module, dirs, enums, cfg.ExcludeModules, cfg.CompressOCPaths)
		if module != nil && module.Dir != nil {
			for _, e := range module.Dir {
				rootElems = append(rootElems, e)
			}
		}
	}

	// Build the schematree for the modules provided.
	st, err := buildSchemaTree(rootElems)
	if err != nil {
		return nil, nil, nil, []error{err}
	}

	// If we were asked to generate a fake root entity, then go and find the top-level entities that
	// we were asked for.
	if cfg.GenerateFakeRoot {
		if err := createFakeRoot(dirs, cfg.FakeRootName, cfg.CompressOCPaths); err != nil {
			return nil, nil, nil, []error{err}
		}
	}

	return dirs, enums, st, nil
}

// mappableLeaf determines whether the yang.Entry e is leaf with an
// enumerated value, such that the referenced enumerated type (enumeration or
// identity) should have code generated for it. If it is an enumerated type
// the leaf is returned.
func mappableLeaf(e *yang.Entry) *yang.Entry {
	if e.Type == nil {
		// If the type of the leaf is nil, then this is not a valid
		// leaf within the schema - since goyang must populate the
		// entry Type.
		// TODO(robjs): Add this as an error case that can be handled by
		// the caller directly.
		log.Warningf("got unexpected nil value type for leaf %s (%s), entry: %v", e.Name, e.Path(), e)
		return nil
	}

	types := []*yang.YangType{}
	switch {
	case isEnumType(e.Type):
		// Handle the case that this leaf is an enumeration or identityref itself.
		// This also handles cases where the leaf is a typedef that is an enumeration
		// or identityref, since the isEnumType check does not use the name of the
		// type.
		types = append(types, e.Type)
	case isUnionType(e.Type):
		// Check for leaves that include a union that itself
		// includes an identityref or enumerated value.
		types = append(types, enumeratedUnionTypes(e.Type.Type)...)
	}
	if len(types) > 0 {
		return e
	}
	return nil
}

// findMappableEntities finds the descendants of a yang.Entry (e) that should be mapped
// into Go code. The descendants that are to be mapped to structs are added to the supplied
// structs map, and the enumerated values (identityref, enumeration, any typedef referencing
// an enumeration or identityref) are added to the supplied enums map.
func findMappableEntities(e *yang.Entry, structs map[string]*yang.Entry, enums map[string]*yang.Entry, excludeModules []string, compressPaths bool) {
	pp := strings.Split(e.Path(), "/")
	if !strings.HasPrefix(e.Path(), "/") || len(pp) < 2 {
		// This is a malformed path, since the path is defined in the form
		// /module/container-one. If the length is <2, there was no leading
		// slash on the path.
		return
	}

	// Skip entities who are defined within a module that we have been instructed
	// not to generate code for.
	for _, s := range excludeModules {
		if s == pp[1] {
			return
		}
	}

	for _, ch := range children(e) {
		switch {
		case !ch.IsDir():
			// Leaves are not mapped as structs, so do not map them unless we find
			// something that will be an enumeration - so that we can deal with this
			// as a top-level code entity.
			if e := mappableLeaf(ch); e != nil {
				enums[ch.Path()] = e
			}
		case isConfigState(ch) && compressPaths:
			// If this is a config or state container and we are compressing paths
			// then we do not want to map this container - but we do want to map its
			// children.
			findMappableEntities(ch, structs, enums, excludeModules, compressPaths)
		case hasOnlyChild(ch) && children(ch)[0].IsList() && compressPaths:
			// This is a surrounding container for a list, and we are compressing
			// paths, so we don't want to map it but again we do want to map its
			// children.
			findMappableEntities(ch, structs, enums, excludeModules, compressPaths)
		case isChoiceOrCase(ch):
			// Don't map for a choice or case node itself, and rather skip over it.
			// However, we must walk each branch to find the first container that
			// exists there (if one does) to provide a mapping.
			nonchoice := map[string]*yang.Entry{}
			findFirstNonChoice(ch, nonchoice)
			for _, gch := range nonchoice {
				// The first entry that is not a choice or case could be a leaf
				// so we need to check whether it is an enumerated leaf that
				// should have code generated for it.
				if gch.IsLeaf() || gch.IsLeafList() {
					if e := mappableLeaf(gch); e != nil {
						enums[e.Path()] = e
					}
					continue
				}

				if gch.IsDir() {
					structs[fmt.Sprintf("%s/%s", ch.Parent.Path(), gch.Name)] = gch
				}
				findMappableEntities(gch, structs, enums, excludeModules, compressPaths)
			}
		default:
			structs[ch.Path()] = ch
			// Recurse down the tree.
			findMappableEntities(ch, structs, enums, excludeModules, compressPaths)
		}
	}
}

// findRootEntries finds the entities that are at the root of the YANG schema tree,
// and returns them.
func findRootEntries(structs map[string]*yang.Entry, compressPaths bool) map[string]*yang.Entry {
	rootEntries := map[string]*yang.Entry{}
	for n, s := range structs {
		pp := strings.Split(s.Path(), "/")
		switch len(pp) {
		case 3:
			// Find all containers and lists that have a path of
			// the form /module/entity-name regardless of whether
			// cg.CompressOCPaths is enabled. In the case that we
			// are compressing, then all invalid elements have
			// already been compressed out of the schema by this
			// stage.
			if s.IsDir() {
				rootEntries[n] = s
			}
		case 4:
			// If schema path compression is enabled then we need
			// to find entities that might be one level deeper in the
			// tree, for example, the /interfaces/interface list.
			// Since we never expect a top-level 'state' or 'config'
			// container, then it is only such lists that must be
			// identified.
			if compressPaths && s.IsList() {
				rootEntries[n] = s
			}
		}
	}
	return rootEntries
}

// createFakeRoot extracts the entities that are at the root of the YANG schema tree,
// which otherwise would have no parent in the generated structs, and appends them to
// a synthesised root element. Such entries are extracted from the supplied structs
// if they are lists or containers, or from the rootElems supplied if they are leaves
// or leaf-lists. In the case that the code generation is compressing the
// YANG schema, list entries that are two levels deep (e.g., /interfaces/interface) are
// also appended to the synthesised root entity (i.e., in this case the root element
// has a map entry named 'Interface', and the corresponding NewInterface() method.
<<<<<<< HEAD
// The synthesised root entry is named according to the fakeRootName argument. The
// compressPaths argument stores whether path compression should be enabled or disabled.
func createFakeRoot(structs map[string]*yang.Entry, fakeRootName string, compressPaths bool) error {
	if fakeRootName == "" {
		fakeRootName = defaultRootName
=======
func (cg *YANGCodeGenerator) createFakeRoot(structs map[string]*yang.Entry, rootElems []*yang.Entry) error {
	rootName := defaultRootName
	if cg.Config.FakeRootName != "" {
		rootName = cg.Config.FakeRootName
>>>>>>> 5665cc1e
	}

	fakeRoot := &yang.Entry{
		Name: fakeRootName,
		Kind: yang.DirectoryEntry,
		Dir:  map[string]*yang.Entry{},
		// Create a fake node that corresponds to the fake root, this
		// ensures that we can match the element elsewhere.
		Node: &yang.Value{
			Name: rootElementNodeName,
		},
	}

	for _, s := range findRootEntries(structs, compressPaths) {
		if e, ok := fakeRoot.Dir[s.Name]; ok {
			return fmt.Errorf("duplicate entry %s at the root: exists: %v, new: %v", s.Name, e.Path(), s.Path())
		}
		fakeRoot.Dir[s.Name] = s
	}

	for _, l := range rootElems {
		if l.IsLeaf() || l.IsLeafList() {
			fakeRoot.Dir[l.Name] = l
		}
	}

	// Append the synthesised root entry to the list of structs for which
	// code should be generated.
	structs["/"] = fakeRoot
	return nil
}

// serialiseStructDefinitions takes an input set of structs - expressed as a map of yangDirectory structs
// and outputs a byte slice which corresponds to the serialised JSON representation of the schema.
// The output JSON contains only the root level entities of the schema - such that there is no
// repetition of definitions of entries. The entries have aditional information appended to the yang.Entry
// Annotation field - particularly, the name of the struct that was generated for a particular schema element,
// and the corresponding path within the schema. Both of these elements cannot be reconstructed from
// the deserialised yang.Entry contents.
func serialiseStructDefinitions(structs map[string]*yangDirectory, generateFakeRoot bool, fakeRootName string, compressPaths bool) ([]byte, error) {
	entries := map[string]*yang.Entry{}
	for _, e := range structs {
		entries[e.name] = e.entry
		entries[e.name].Annotation = map[string]interface{}{
			"schemapath": e.entry.Path(),
			"structname": e.name,
		}
		if e.isFakeRoot {
			entries[e.name].Annotation["isFakeRoot"] = true
		}
	}

	schema := map[string]*yang.Entry{}
	if generateFakeRoot {
		rootName := yang.CamelCase(defaultRootName)
		if fakeRootName != "" {
			rootName = yang.CamelCase(fakeRootName)
		}
		if e, ok := entries[rootName]; ok {
			schema[rootName] = e
		}
	} else {
		schema = findRootEntries(entries, compressPaths)
	}

	json, err := json.MarshalIndent(schema, "", "    ")
	if err != nil {
		return nil, err
	}
	return json, nil
}<|MERGE_RESOLUTION|>--- conflicted
+++ resolved
@@ -253,19 +253,7 @@
 	// Store the returned schematree within the state for this code generation.
 	cg.state.schematree = st
 
-<<<<<<< HEAD
 	goStructs, errs := cg.state.buildDirectoryDefinitions(structs, cg.Config.CompressOCPaths, cg.Config.GenerateFakeRoot, golang)
-=======
-	// If we were asked to generate a fake root entity, then go and find the top-level entities that
-	// we were asked for.
-	if cg.Config.GenerateFakeRoot {
-		if err := cg.createFakeRoot(structs, rootElems); err != nil {
-			return nil, &YANGCodeGeneratorError{Errors: []error{err}}
-		}
-	}
-
-	goStructs, errs := cg.state.buildGoStructDefinitions(structs, cg.Config.CompressOCPaths, cg.Config.GenerateFakeRoot)
->>>>>>> 5665cc1e
 	if len(errs) > 0 {
 		return nil, &YANGCodeGeneratorError{Errors: errs}
 	}
@@ -440,8 +428,9 @@
 // are to be used to search for includes (includePaths). Returns a map, keyed
 // by a string path to the schema element, of entities that are to be mapped
 // to directories with the output code (structs in the case of Go, messages
-// for proto3), and a map - keyed by schema path - of enumerated entities that
-// are to have code generated for them.
+// for proto3), a map - keyed by schema path - of enumerated entities that
+// are to have code generated for them, a ctree containing the schema tree
+// of the input YANG schemas.
 func langAgnosticDefinitions(yangFiles, includePaths []string, cfg GeneratorConfig) (map[string]*yang.Entry, map[string]*yang.Entry, *ctree.Tree, []error) {
 	modules, errs := processModules(yangFiles, includePaths, cfg.YANGParseOptions)
 	if len(errs) > 0 {
@@ -471,7 +460,7 @@
 	// If we were asked to generate a fake root entity, then go and find the top-level entities that
 	// we were asked for.
 	if cfg.GenerateFakeRoot {
-		if err := createFakeRoot(dirs, cfg.FakeRootName, cfg.CompressOCPaths); err != nil {
+		if err := createFakeRoot(dirs, rootElems, cfg.FakeRootName, cfg.CompressOCPaths); err != nil {
 			return nil, nil, nil, []error{err}
 		}
 	}
@@ -623,22 +612,16 @@
 // YANG schema, list entries that are two levels deep (e.g., /interfaces/interface) are
 // also appended to the synthesised root entity (i.e., in this case the root element
 // has a map entry named 'Interface', and the corresponding NewInterface() method.
-<<<<<<< HEAD
-// The synthesised root entry is named according to the fakeRootName argument. The
-// compressPaths argument stores whether path compression should be enabled or disabled.
-func createFakeRoot(structs map[string]*yang.Entry, fakeRootName string, compressPaths bool) error {
-	if fakeRootName == "" {
-		fakeRootName = defaultRootName
-=======
-func (cg *YANGCodeGenerator) createFakeRoot(structs map[string]*yang.Entry, rootElems []*yang.Entry) error {
-	rootName := defaultRootName
-	if cg.Config.FakeRootName != "" {
-		rootName = cg.Config.FakeRootName
->>>>>>> 5665cc1e
+// Takes the directories that are identified at the root (dirs), the elements found
+// at the root (rootElems, such that non-directories can be mapped), and a string
+// indicating the root name.
+func createFakeRoot(structs map[string]*yang.Entry, rootElems []*yang.Entry, rootName string, compressPaths bool) error {
+	if rootName == "" {
+		rootName = defaultRootName
 	}
 
 	fakeRoot := &yang.Entry{
-		Name: fakeRootName,
+		Name: rootName,
 		Kind: yang.DirectoryEntry,
 		Dir:  map[string]*yang.Entry{},
 		// Create a fake node that corresponds to the fake root, this
