// Copyright 2017 Google Inc.
//
// Licensed under the Apache License, Version 2.0 (the "License");
// you may not use this file except in compliance with the License.
// You may obtain a copy of the License at
//
//      http://www.apache.org/licenses/LICENSE-2.0
//
// Unless required by applicable law or agreed to in writing, software
// distributed under the License is distributed on an "AS IS" BASIS,
// WITHOUT WARRANTIES OR CONDITIONS OF ANY KIND, either express or implied.
// See the License for the specific language governing permissions and
// limitations under the License.

// Package ygen contains a library to generate Go structs from a YANG model.
// The Goyang parsing library is used to parse YANG. The output can consider
// OpenConfig-specific conventions such that the schema is compressed.
package ygen

import (
	"bytes"
	"errors"
	"fmt"
	"sort"
	"strings"

	log "github.com/golang/glog"
	"github.com/kylelemons/godebug/pretty"

	"github.com/openconfig/gnmi/ctree"
	"github.com/openconfig/goyang/pkg/yang"
	"github.com/openconfig/ygot/ygot"
)

// YANGCodeGenerator is a structure that is used to pass arguments as to
// how the output Go code should be generated.
type YANGCodeGenerator struct {
	// Config stores the configuration parameters used for code generation.
	Config GeneratorConfig
	// genState is used internally to the ygen library to store state for
	// code generation.
	state *genState
}

// GeneratorConfig stores the configuration options used for code generation.
type GeneratorConfig struct {
	// CompressOCPaths indicates whether paths should be compressed in the output
	// of an OpenConfig schema.
	CompressOCPaths bool
	// ExcludeModules specifies any modules that are included within the set of
	// modules that should have code generated for them that should be ignored during
	// code generation. This is due to the fact that some schemas (e.g., OpenConfig
	// interfaces) currently result in overlapping entities (e.g., /interfaces).
	ExcludeModules []string
	// PackageName is the name that should be used for the generating package.
	PackageName string
	// Caller is the name of the binary calling the generator library, it is
	// included in the header of output files for debugging purposes. If a
	// string is not specified, the location of the library is utilised.
	Caller string
	// YANGParseOptions provides the options that should be handed to the
	// //third_party/golang/goyang/pkg/yang library. These specify how the
	// input YANG files should be parsed.
	YANGParseOptions yang.Options
	// GenerateFakeRoot specifies whether an entity that represents the
	// root of the YANG schema tree should be generated in the generated
	// code.
	GenerateFakeRoot bool
	// FakeRootName specifies the name of the struct that should be generated
	// representing the root.
	FakeRootName string
	// GenerateJSONSchema stores a boolean which defines whether to generate
	// the JSON corresponding to the YANG schema parsed to generate the
	// output code.
	GenerateJSONSchema bool
	// StoreRawSchema the raw JSON schema should be returned by the code
	// generation function, such that it can be handled by an external
	// library.
	StoreRawSchema bool
	// GoOptions stores a struct which stores Go code generation specific
	// options for the code generaton.
	GoOptions GoOpts
	// ProtoOptions stores a struct which contains Protobuf specific options.
	ProtoOptions ProtoOpts
	// ExcludeState specifies whether config false values should be
	// included in the generated code output. When set, all values that are
	// not writeable (i.e., config false) within the YANG schema and their
	// children are excluded from the generated code.
	ExcludeState bool
}

// GoOpts stores Go specific options for the code generation library.
type GoOpts struct {
	// SchemaVarName is the name for the variable which stores the compressed
	// JSON schema in the generated Go code. JSON schema output is only
	// produced if the GenerateJSONSchema YANGCodeGenerator field is set to
	// true.
	SchemaVarName string
	// GoyangImportPath specifies the path that should be used in the generated
	// code for importing the goyang/pkg/yang package.
	GoyangImportPath string
	// YgotImportPath specifies the path to the ygot library that should be used
	// in the generated code.
	YgotImportPath string
	// YtypesImportPath specifies the path to ytypes library that should be used
	// in the generated code.
	YtypesImportPath string
	// GenerateRenameMethod specifies whether methods for renaming list entries
	// should be generated in the output Go code.
	GenerateRenameMethod bool
	// AddAnnotationFields specifies whether annotation fields should be added to
	// the generated structs. When set to true, a metadata field is added for each
	// struct, and for each field of each struct. Metadata field's names are
	// prefixed by the string specified in the AnnotationPrefix argument.
	AddAnnotationFields bool
	// AnnotationPrefix specifies the string which is prefixed to the name of
	// annotation fields. It defaults to Λ.
	AnnotationPrefix string
}

// ProtoOpts stores Protobuf specific options for the code generation library.
type ProtoOpts struct {
	// BaseImportPath stores the root URL or path for imports that are
	// relative within the imported protobufs.
	BaseImportPath string
	// EnumPackageName stores the package name that should be used
	// for the package that defines enumerated types that are used
	// in multiple parts of the schema (identityrefs, and enumerations)
	// that fall within type definitions.
	EnumPackageName string
	// YwrapperPath is the path to the ywrapper.proto file that stores
	// the definition of the wrapper messages used to ensure that unset
	// fields can be distinguished from those that are set to their
	// default value. The path excluds the filename.
	YwrapperPath string
	// YextPath is the path to the yext.proto file that stores the
	// definition of the extension messages that are used to annotat the
	// generated protobuf messages.
	YextPath string
	// AnnotateSchemaPaths specifies whether the extensions defined in
	// yext.proto should be used to annotate schema paths into the output
	// protobuf file. See
	// https://github.com/openconfig/ygot/blob/master/docs/yang-to-protobuf-transformations-spec.md#annotation-of-schema-paths
	AnnotateSchemaPaths bool
	// AnnotateEnumNames specifies whether the extensions defined in
	// yext.proto should be used to annotate enum values with their
	// original YANG names in the output protobuf file.
	// See https://github.com/openconfig/ygot/blob/master/docs/yang-to-protobuf-transformations-spec.md#annotation-of-enums
	AnnotateEnumNames bool
	// NestedMessages indicates whether nested messages should be
	// output for the protobuf schema. If false, a separate package
	// is generated per package.
	NestedMessages bool
}

// NewYANGCodeGenerator returns a new instance of the YANGCodeGenerator
// struct to the calling function.
func NewYANGCodeGenerator(c *GeneratorConfig) *YANGCodeGenerator {
	cg := &YANGCodeGenerator{
		state: newGenState(),
	}

	if c != nil {
		cg.Config = *c
	}

	return cg
}

// yangDirectory represents a directory entry that code is to be generated for. It stores the
// fields that are required to output the relevant code for the entity.
type yangDirectory struct {
	name       string                 // name is the name of the struct to be generated.
	entry      *yang.Entry            // entry is the yang.Entry that corresponds to the schema element being converted to a struct.
	fields     map[string]*yang.Entry // fields is a map, keyed by the YANG node identifier, of the entries that are the struct fields.
	path       []string               // path is a slice of strings indicating the element's path.
	listAttr   *yangListAttr          // listAttr is used to store characteristics of structs that represent YANG lists.
	isFakeRoot bool                   // isFakeRoot indicates that the struct is a fake root struct, so specific mapping rules should be implemented.
}

// isList returns true if the yangDirectory describes a list.
func (y *yangDirectory) isList() bool {
	return y.listAttr != nil
}

// yangListAttr is used to store the additional elements for a Go struct that
// are required if the struct represents a YANG list. It stores the name of
// the key elements, and their associated types, along with pointers to those
// elements.
type yangListAttr struct {
	// keys is a map, keyed by the name of the key leaf, with values of the type
	// of the key of a YANG list.
	keys map[string]*mappedType
	// keyElems is a slice containing the pointers to yang.Entry structs that
	// make up the list key.
	keyElems []*yang.Entry
}

// yangEnum represents an enumerated type in YANG that is to be output in the
// Go code. The enumerated type may be a YANG 'identity' or enumeration.
type yangEnum struct {
	name  string      // name is the name of the enumeration or identity.
	entry *yang.Entry // entry is the yang.Entry corresponding to the enumerated value.
}

// GeneratedGoCode contains generated code snippets that can be processed by the calling
// application. The generated code is divided into two types of objects - both represented
// as a slice of strings: Structs contains a set of Go structures that have been generated,
// and Enums contains the code for generated enumerated types (corresponding to identities,
// or enumerated values within the YANG models for which code is being generated). Additionally
// the header with package comment of the generated code is returned in Header, along with the
// a slice of strings containing the packages that are required for the generated Go code to
// be compiled is returned.
//
// For schemas that contain enumerated types (identities, or enumerations), a code snippet is
// returned as the EnumMap field that allows the string values from the YANG schema to be resolved.
// The keys of the map are strings corresponding to the name of the generated type, with the
// map values being maps of the int64 identifier for each value of the enumeration to the name of
// the element, as used in the YANG schema.
type GeneratedGoCode struct {
	Structs []string // Structs is the generated set of structs representing containers or lists in the input YANG models.
	Enums   []string // Enums is the generated set of enum definitions corresponding to identities and enumerations in the input YANG models.
	Header  string   // Header is the package-level header or the generated code.
	EnumMap string   // EnumMap is a Go map that allows the YANG string values of enumerated types to be resolved.
	// JSONSchemaCode contains code defining a variable storing a serialised JSON schema for the
	// generated Go structs. When deserialised it consists of a map[string]*yang.Entry. The
	// entries are the root level yang.Entry definitions along with their corresponding
	// hierarchy (i.e., the yang.Entry for /foo contains /foo/... - all of foo's descendents).
	// Each yang.Entry which corresponds to a generated Go struct has two extra fields defined:
	//  - schemapath - the path to this entry within the schema. This is provided since the Path() method of
	//                 the deserialised yang.Entry does not return the path since the Parent pointer is not
	//                 populated.
	//  - structname - the name of the struct that was generated for the schema element.
	JSONSchemaCode string
	// RawJSONSchema stores the JSON document which is serialised and stored in JSONSchemaCode.
	// It is populated only if the StoreRawSchema YANGCodeGenerator boolean is set to true.
	RawJSONSchema []byte
	// EnumTypeMap is a Go map that allows YANG schemapaths to be mapped to reflect.Type values.
	EnumTypeMap string
}

// GeneratedProto3 stores a set of generated Protobuf packages.
type GeneratedProto3 struct {
	// Packages stores a map, keyed by the Protobuf package name, and containing the contents of the protobuf3
	// messages defined within the package. The calling application can write out the defined packages to the
	// files expected by the protoc tool.
	Packages map[string]Proto3Package
}

// Proto3Package stores the code for a generated protobuf3 package.
type Proto3Package struct {
	FilePath []string // FilePath is the path to the file that this package should be written to.
	Header   string   // Header is the header text to be used in the package.
	Messages []string // Messages is a slice of strings containing the set of messages that are within the generated package.
	Enums    []string // Enums is a slice of string containing the generated set of enumerations within the package.
}

// YANGCodeGeneratorError is a type implementing error that is returned to the
// caller of the library when errors are encountered during code generation. It
// implements error such that idiomatic if err != nil testing can be used, and
// contains a list of errors associted with the code generation call.
type YANGCodeGeneratorError struct {
	Errors []error
}

// NewYANGCodeGeneratorError returns a new instance of the YANGCodeGeneratorError
// struct with the relevant fields initialised.
func NewYANGCodeGeneratorError() *YANGCodeGeneratorError {
	return &YANGCodeGeneratorError{}
}

// Error is a method of YANGCodeGeneratorError which returns a concatenated
// string of the errors that are stored within the YANGCodeGeneratorError
// struct. Its implementation allows a YANGCodeGeneratorError to implement the
// error interface.
func (yangErr *YANGCodeGeneratorError) Error() string {
	var buf bytes.Buffer
	buf.WriteString("errors encountered during code generation:\n")

	// Concatenate the errors that are stored within the receiver YANGCodeGeneratorError struct.
	for _, e := range yangErr.Errors {
		buf.WriteString(fmt.Sprintf("%v\n", e))
	}
	return buf.String()
}

const (
	// rootElementPath is the synthesised node name that is used for an
	// element that represents the root. Such an element is generated only
	// when the GenerateFakeRoot bool is set to true within the
	// YANGCodeGenerator instance used as a receiver.
	rootElementNodeName = "!fakeroot!"
	// defaultRootName is the default name for the root structure if GenerateFakeRoot is
	// set to true.
	defaultRootName = "device"
)

// generatedLanguage represents a language supported in this package.
type generatedLanguage int64

const (
	// golang indicates that Go code is being generated.
	golang generatedLanguage = iota
	// protobuf indicates that Protobuf messages are being generated.
	protobuf
)

// GenerateGoCode takes a slice of strings containing the path to a set of YANG
// files which contain YANG modules, and a second slice of strings which
// specifies the set of paths that are to be searched for associated models (e.g.,
// modules that are included by the specified set of modules, or submodules of those
// modules). It extracts the set of modules that are to be generated, and returns
// a GeneratedGoCode struct which contains:
//	1. A struct definition for each container or list that is within the specified
//	    set of models.
//	2. Enumerated values which correspond to the set of enumerated entities (leaves
//	   of type enumeration, identities, typedefs that reference an enumeration)
//	   within the specified models.
// If errors are encountered during code generation, an error is returned.
func (cg *YANGCodeGenerator) GenerateGoCode(yangFiles, includePaths []string) (*GeneratedGoCode, *YANGCodeGeneratorError) {
	// Extract the entities to be mapped into structs and enumerations in the output
	// Go code. Extract the schematree from the modules provided such that it can be
	// used to reference entities within the tree.
	mdef, errs := mappedDefinitions(yangFiles, includePaths, &cg.Config)
	if errs != nil {
		return nil, &YANGCodeGeneratorError{Errors: errs}
	}

	// Store the returned schematree within the state for this code generation.
	cg.state.schematree = mdef.schemaTree

	goStructs, errs := cg.state.buildDirectoryDefinitions(mdef.directoryEntries, cg.Config.CompressOCPaths, cg.Config.GenerateFakeRoot, golang, cg.Config.ExcludeState)
	if errs != nil {
		return nil, &YANGCodeGeneratorError{Errors: errs}
	}

	codeHeader, err := writeGoHeader(yangFiles, includePaths, cg.Config)
	if errs != nil {
		return nil, &YANGCodeGeneratorError{Errors: []error{err}}
	}

	// orderedStructNames is used to store the structs that have been
	// identified in alphabetical order, such that they are returned in a
	// deterministic order to the calling application. This ensures that if
	// the slice is simply output in order, then the diffs generated are
	// minimised (i.e., diffs are not generated simply due to reordering of
	// the maps used).
	var orderedStructNames []string
	structNameMap := make(map[string]*yangDirectory)
	for _, goStruct := range goStructs {
		orderedStructNames = append(orderedStructNames, goStruct.name)
		structNameMap[goStruct.name] = goStruct
	}
	sort.Strings(orderedStructNames)

	// enumTypeMap stores the map of the path to type.
	enumTypeMap := map[string][]string{}
	codegenErr := NewYANGCodeGeneratorError()
	var structSnippets []string
	for _, structName := range orderedStructNames {
		structOut, errs := writeGoStruct(structNameMap[structName], goStructs, cg.state,
			cg.Config.CompressOCPaths, cg.Config.GenerateJSONSchema, cg.Config.GoOptions)
		if errs != nil {
			codegenErr.Errors = append(codegenErr.Errors, errs...)
			continue
		}
		// Append the actual struct definitions that were returned.
		structSnippets = append(structSnippets, structOut.structDef)
		structSnippets = appendIfNotEmpty(structSnippets, structOut.listKeys)
		structSnippets = appendIfNotEmpty(structSnippets, structOut.methods)
		structSnippets = appendIfNotEmpty(structSnippets, structOut.interfaces)

		// Copy the contents of the enumTypeMap for the struct into the global
		// map.
		for p, t := range structOut.enumTypeMap {
			enumTypeMap[p] = t
		}
	}

	goEnums, errs := cg.state.findEnumSet(mdef.enumEntries, cg.Config.CompressOCPaths, false)
	if errs != nil {
		codegenErr.Errors = append(codegenErr.Errors, errs...)
		return nil, codegenErr
	}

	// orderedEnumNames is used to store the enumerated types that have been
	// identified in alphabetical order, such that they are returned in a
	// deterministic order to the calling application. This ensures that
	// the diffs are minimised, similarly to the use of orderedStructNames
	// above.
	var orderedEnumNames []string
	enumNameMap := make(map[string]*yangEnum)
	for _, goEnum := range goEnums {
		orderedEnumNames = append(orderedEnumNames, goEnum.name)
		enumNameMap[goEnum.name] = goEnum
	}
	sort.Strings(orderedEnumNames)

	var enumSnippets []string
	// enumValueMap is used to store a map of the different enumerations
	// that are included in the generated code. It is keyed by the name
	// of the generated enumeration type, with the values being a map,
	// keyed by value number to the string that is used in the YANG schema
	// for the enumeration. The value number is an int64 which is the value
	// of the constant that represents the enumeration type.
	enumValueMap := map[string]map[int64]ygot.EnumDefinition{}
	for _, enumName := range orderedEnumNames {
		enumOut, err := writeGoEnum(enumNameMap[enumName])
		if err != nil {
			codegenErr.Errors = append(codegenErr.Errors, err)
			continue
		}
		enumSnippets = append(enumSnippets, enumOut.constDef)
		enumValueMap[enumOut.name] = enumOut.valToString
	}

	// Generate the constant map which provides mappings between the
	// enums for which code was generated and their corresponding
	// string values.
	enumMap, err := generateEnumMap(enumValueMap)
	if err != nil {
		codegenErr.Errors = append(codegenErr.Errors, err)
	}

	var rawSchema []byte
	var jsonSchema string
	var enumTypeMapCode string
	if cg.Config.GenerateJSONSchema {
		var err error
		rawSchema, err = buildJSONTree(mdef.modules, cg.state.uniqueDirectoryNames, mdef.directoryEntries["/"], cg.Config.CompressOCPaths)
		if err != nil {
			codegenErr.Errors = append(codegenErr.Errors, fmt.Errorf("error marshalling JSON schema: %v", err))
		}

		if rawSchema != nil {
			if jsonSchema, err = writeGoSchema(rawSchema, cg.Config.GoOptions.SchemaVarName); err != nil {
				codegenErr.Errors = append(codegenErr.Errors, fmt.Errorf("error storing schema variable: %v", err))
			}
		}

		if enumTypeMapCode, err = generateEnumTypeMap(enumTypeMap); err != nil {
			codegenErr.Errors = append(codegenErr.Errors, err)
		}
	}

	// Return any errors that were encountered during code generation.
	if len(codegenErr.Errors) != 0 {
		return nil, codegenErr
	}

	return &GeneratedGoCode{
		Header:         codeHeader,
		Structs:        structSnippets,
		Enums:          enumSnippets,
		EnumMap:        enumMap,
		JSONSchemaCode: jsonSchema,
		RawJSONSchema:  rawSchema,
		EnumTypeMap:    enumTypeMapCode,
	}, nil
}

// GenerateProto3 generates Protobuf 3 code for the input set of YANG files.
// The YANG schemas for which protobufs are to be created is supplied as the
// yangFiles argument, with included modules being searched for in includePaths.
// It returns a GeneratedProto3 struct containing the messages that are to be
// output, along with any associated values (e.g., enumerations).
func (cg *YANGCodeGenerator) GenerateProto3(yangFiles, includePaths []string) (*GeneratedProto3, *YANGCodeGeneratorError) {
	mdef, errs := mappedDefinitions(yangFiles, includePaths, &cg.Config)
	if errs != nil {
		return nil, &YANGCodeGeneratorError{Errors: errs}
	}

	cg.state.schematree = mdef.schemaTree

	penums, errs := cg.state.findEnumSet(mdef.enumEntries, cg.Config.CompressOCPaths, true)
	if errs != nil {
		return nil, &YANGCodeGeneratorError{Errors: errs}
	}
	protoEnums, errs := writeProtoEnums(penums, cg.Config.ProtoOptions.AnnotateEnumNames)
	if errs != nil {
		return nil, &YANGCodeGeneratorError{Errors: errs}
	}

<<<<<<< HEAD
	protoMsgs, errs := cg.state.buildDirectoryDefinitions(mdef.directoryEntries, cg.Config.CompressOCPaths, cg.Config.GenerateFakeRoot, protobuf)
=======
	protoMsgs, errs := cg.state.buildDirectoryDefinitions(mdef.directoryEntries, cg.Config.CompressOCPaths, cg.Config.GenerateFakeRoot, protobuf, cg.Config.ExcludeState)

>>>>>>> e4c7b2b9
	if errs != nil {
		return nil, &YANGCodeGeneratorError{Errors: errs}
	}

	pretty.Print(protoMsgs)

	genProto := &GeneratedProto3{
		Packages: map[string]Proto3Package{},
	}
	ye := NewYANGCodeGeneratorError()

	// pkgImports lists the imports that are required for the package that is being
	// written out.
	pkgImports := map[string]map[string]interface{}{}

	// Ensure that the slice of messages returned is in a deterministic order by
	// sorting the message paths. We use the path rather than the name as the
	// proto message name may not be unique.
	msgPaths := []string{}
	msgMap := map[string]*yangDirectory{}
	for _, m := range protoMsgs {
		k := strings.Join(m.path, "/")
		msgPaths = append(msgPaths, k)
		msgMap[k] = m
	}
	sort.Strings(msgPaths)
	pretty.Print(msgPaths)

	basePackageName := cg.Config.PackageName
	if basePackageName == "" {
		basePackageName = DefaultBasePackageName
	}
	enumPackageName := cg.Config.ProtoOptions.EnumPackageName
	if enumPackageName == "" {
		enumPackageName = DefaultEnumPackageName
	}
	ywrapperPath := cg.Config.ProtoOptions.YwrapperPath
	if ywrapperPath == "" {
		ywrapperPath = DefaultYwrapperPath
	}
	yextPath := cg.Config.ProtoOptions.YextPath
	if yextPath == "" {
		yextPath = DefaultYextPath
	}

	// Only create the enums package if there are enums that are within the schema.
	if len(protoEnums) > 0 {
		// Sort the set of enumerations so that they are deterministically output.
		sort.Strings(protoEnums)
		fp := []string{basePackageName, enumPackageName, fmt.Sprintf("%s.proto", enumPackageName)}
		genProto.Packages[fmt.Sprintf("%s.%s", basePackageName, enumPackageName)] = Proto3Package{
			FilePath: fp,
			Enums:    protoEnums,
		}
	}

	for _, n := range msgPaths {
		m := msgMap[n]

		genMsg, errs := writeProto3Msg(m, protoMsgs, cg.state, &protoMsgConfig{
			compressPaths:       cg.Config.CompressOCPaths,
			basePackageName:     basePackageName,
			enumPackageName:     enumPackageName,
			baseImportPath:      cg.Config.ProtoOptions.BaseImportPath,
			annotateSchemaPaths: cg.Config.ProtoOptions.AnnotateSchemaPaths,
			annotateEnumNames:   cg.Config.ProtoOptions.AnnotateEnumNames,
			nestedMessages:      cg.Config.ProtoOptions.NestedMessages,
		})

		if errs != nil {
			ye.Errors = append(ye.Errors, errs...)
			continue
		}

		// Check whether any messages were required for this schema element, writeProto3Msg can
		// return nil if nested messages were being produced, and the message was encapsulated
		// in another message.
		if genMsg == nil {
			continue
		}

		fmt.Printf("message %s in pkg %s\n", n, genMsg.PackageName)

		if genMsg.PackageName == "" {
			genMsg.PackageName = basePackageName
		} else {
			genMsg.PackageName = fmt.Sprintf("%s.%s", basePackageName, genMsg.PackageName)
		}

		if pkgImports[genMsg.PackageName] == nil {
			pkgImports[genMsg.PackageName] = map[string]interface{}{}
		}
		addNewKeys(pkgImports[genMsg.PackageName], genMsg.RequiredImports)

		fmt.Printf("dealing with %s for %s\n", genMsg.PackageName, n)

		// If the package does not already exist within the generated proto3
		// output, then create it within the package map. This allows different
		// entries in the msgNames set to fall within the same package.
		tp, ok := genProto.Packages[genMsg.PackageName]
		if !ok {
			genProto.Packages[genMsg.PackageName] = Proto3Package{
				FilePath: protoPackageToFilePath(genMsg.PackageName),
				Messages: []string{},
			}
			tp = genProto.Packages[genMsg.PackageName]
		}
		tp.Messages = append(tp.Messages, genMsg.MessageCode)
		genProto.Packages[genMsg.PackageName] = tp
	}

	for n, pkg := range genProto.Packages {
		h, err := writeProto3Header(proto3Header{
			PackageName:            n,
			Imports:                stringKeys(pkgImports[n]),
			SourceYANGFiles:        yangFiles,
			SourceYANGIncludePaths: includePaths,
			CompressPaths:          cg.Config.CompressOCPaths,
			CallerName:             cg.Config.Caller,
			YwrapperPath:           ywrapperPath,
			YextPath:               yextPath,
		})
		if err != nil {
			ye.Errors = append(ye.Errors, errs...)
		}
		pkg.Header = h
		genProto.Packages[n] = pkg
	}

	if ye.Errors != nil {
		return nil, ye
	}

	return genProto, nil
}

// processModules takes a list of the filenames of YANG modules (yangFiles),
// and a list of paths in which included modules or submodules may be found,
// and returns a processed set of yang.Entry pointers which correspond to the
// generated code for the modules. If errors are returned during the Goyang
// processing of the modules, these errors are returned.
func processModules(yangFiles, includePaths []string, options yang.Options) ([]*yang.Entry, []error) {
	// Append the includePaths to the Goyang path variable, this ensures
	// that where a YANG module uses an 'include' statement to reference
	// another module, then Goyang can find this module to process.
	for _, path := range includePaths {
		yang.AddPath(path)
	}

	// Propagate the options for the YANG library through to the parsing
	// code - this allows the calling binary to specify characteristics
	// of the YANG in a manner that we are transparent to.
	yang.ParseOptions = options

	// Initialise the set of YANG modules within the Goyang parsing package.
	moduleSet := yang.NewModules()

	var processErr []error
	for _, name := range yangFiles {
		if err := moduleSet.Read(name); err != nil {
			processErr = append(processErr, err)
		}
	}

	if processErr != nil {
		return nil, processErr
	}

	if errs := moduleSet.Process(); errs != nil {
		return nil, errs
	}

	// Build the unique set of modules that are to be processed.
	var modNames []string
	mods := make(map[string]*yang.Module)
	for _, m := range moduleSet.Modules {
		if mods[m.Name] == nil {
			mods[m.Name] = m
			modNames = append(modNames, m.Name)
		}
	}

	// Process the ASTs that have been generated for the modules using the Goyang ToEntry
	// routines.
	entries := []*yang.Entry{}
	for _, modName := range modNames {
		entries = append(entries, yang.ToEntry(mods[modName]))
	}
	return entries, nil
}

// mappedYANGDefinitions stores the entities extracted from a YANG schema that are to be mapped to
// entities within the generated code, or can be used to look up entities within the YANG schema.
type mappedYANGDefinitions struct {
	// directoryEntries is the set of entities that are to be mapped to directories (e.g.,
	// Go structs, proto messages) in the generated code. The map is keyed by the string
	// path to the directory in the YANG schema.
	directoryEntries map[string]*yang.Entry
	// enumEntries is the set of entities that contain an enumerated type within the input
	// YANG and are to be mapped to enumerated types in the output code. This consists of
	// leaves that are of type enumeration, identityref, or unions that contain either of
	// these types. The map is keyed by the string path to the entry in the YANG schema.
	enumEntries map[string]*yang.Entry
	// schemaTree is a ctree.Tree that stores a copy of the YANG schema tree, containing
	// only leaf entries, such that schema paths can be referenced.
	schemaTree *ctree.Tree
	// modules is the set of parsed YANG modules that are being processed as part of the
	// code generatio, expressed as a slice of yang.Entry pointers.
	modules []*yang.Entry
}

// mappedDefinitions find the set of directory and enumeration entities
// that are mapped to objects within output code in a language agnostic manner.
// It takes:
//	- yangFiles: an input set of YANG schema files and the paths that
//	- includePaths: the set of paths that are to be searched for included or
//	  imported YANG modules.
//	- cfg: the current generator's configuration.
// It returns a mappedYANGDefinitions struct populated with the directory and enum
// entries in the input schemas, along with the calculated schema tree.
func mappedDefinitions(yangFiles, includePaths []string, cfg *GeneratorConfig) (*mappedYANGDefinitions, []error) {
	modules, errs := processModules(yangFiles, includePaths, cfg.YANGParseOptions)
	if errs != nil {
		return nil, errs
	}

	// Build a map of excluded modules to simplify lookup.
	excluded := map[string]bool{}
	for _, e := range cfg.ExcludeModules {
		excluded[e] = true
	}

	// Extract the entities that are eligible to have code generated for
	// them from the modules that are provided as an argument.
	dirs := make(map[string]*yang.Entry)
	enums := make(map[string]*yang.Entry)
	var rootElems []*yang.Entry
	for _, module := range modules {
		errs = append(errs, findMappableEntities(module, dirs, enums, cfg.ExcludeModules, cfg.CompressOCPaths, modules)...)
		if module == nil {
			errs = append(errs, errors.New("found a nil module in the returned module set"))
			continue
		}
		// Ensure that we do not try and traverse an empty module.
		if module.Dir != nil && !excluded[module.Name] {
			for _, e := range module.Dir {
				rootElems = append(rootElems, e)
			}
		}
	}
	if errs != nil {
		return nil, errs
	}

	// Build the schematree for the modules provided.
	st, err := buildSchemaTree(rootElems)
	if err != nil {
		return nil, []error{err}
	}

	// If we were asked to generate a fake root entity, then go and find the top-level entities that
	// we were asked for.
	if cfg.GenerateFakeRoot {
		if err := createFakeRoot(dirs, rootElems, cfg.FakeRootName, cfg.CompressOCPaths); err != nil {
			return nil, []error{err}
		}
	}

	// For all non-excluded modules, we store these to be
	// used as the schema tree.
	ms := []*yang.Entry{}
	for _, m := range modules {
		if _, ok := excluded[m.Name]; !ok {
			ms = append(ms, m)
		}
	}

	return &mappedYANGDefinitions{
		directoryEntries: dirs,
		enumEntries:      enums,
		schemaTree:       st,
		modules:          ms,
	}, nil
}

// mappableLeaf determines whether the yang.Entry e is leaf with an
// enumerated value, such that the referenced enumerated type (enumeration or
// identity) should have code generated for it. If it is an enumerated type
// the leaf is returned.
func mappableLeaf(e *yang.Entry) *yang.Entry {
	if e.Type == nil {
		// If the type of the leaf is nil, then this is not a valid
		// leaf within the schema - since goyang must populate the
		// entry Type.
		// TODO(robjs): Add this as an error case that can be handled by
		// the caller directly.
		log.Warningf("got unexpected nil value type for leaf %s (%s), entry: %v", e.Name, e.Path(), e)
		return nil
	}

	var types []*yang.YangType
	switch {
	case isEnumType(e.Type):
		// Handle the case that this leaf is an enumeration or identityref itself.
		// This also handles cases where the leaf is a typedef that is an enumeration
		// or identityref, since the isEnumType check does not use the name of the
		// type.
		types = append(types, e.Type)
	case isUnionType(e.Type):
		// Check for leaves that include a union that itself
		// includes an identityref or enumerated value.
		types = append(types, enumeratedUnionTypes(e.Type.Type)...)
	}

	if types != nil {
		return e
	}
	return nil
}

// findMappableEntties finds the descendants of a yang.Entry (e) that should be mapped in
// the generated code. The descendants that represent directories are appended to the dirs
// map (keyed by the schema path). Those that represent enumerated types (identityref, enumeration,
// unions containing these types, or typedefs containing these types) are appended to the
// enums map, which is again keyed by schema path. If any child of the entry is in a module
// defined in excludeModules, it is skipped. If compressPaths is set to true, then names are
// mapped with path compression enabled.
func findMappableEntities(e *yang.Entry, dirs map[string]*yang.Entry, enums map[string]*yang.Entry, excludeModules []string, compressPaths bool, modules []*yang.Entry) []error {
	if !strings.HasPrefix(e.Path(), "/") {
		// This is a malformed path, since the path is defined in the form
		// /module/container-one.
		return []error{fmt.Errorf("invalid path for entry %v", e.Path())}
	}

	// Skip entities who are defined within a module that we have been instructed
	// not to generate code for.
	for _, s := range excludeModules {
		for _, m := range modules {
			if m.Name == s && m.Namespace().Name == e.Namespace().Name {
				return nil
			}
		}
		/*m, err :=.FindModuleByNamespace(e.Namespace().Name)
		if err != nil {
			return []error{fmt.Errorf("cannot determine module for leaf %s when mapping entities: %v", e.Path(), err)}
		}
		fmt.Printf("WOLF %s %s == %s? %v\n", e.Path(), m.Name, s, m.Name == s)
		if m.Name == s {
			return nil
		}*/
	}
	fmt.Printf("WOLF didn't skip %v\n", e.Path())

	var errs []error
	for _, ch := range children(e) {
		switch {
		case ch.IsLeaf(), ch.IsLeafList():
			// Leaves are not mapped as directories so do not map them unless we find
			// something that will be an enumeration - so that we can deal with this
			// as a top-level code entity.
			if e := mappableLeaf(ch); e != nil {
				enums[ch.Path()] = e
			}
		case isConfigState(ch) && compressPaths:
			// If this is a config or state container and we are compressing paths
			// then we do not want to map this container - but we do want to map its
			// children.
			errs = append(errs, findMappableEntities(ch, dirs, enums, excludeModules, compressPaths, modules)...)
		case hasOnlyChild(ch) && children(ch)[0].IsList() && compressPaths:
			// This is a surrounding container for a list, and we are compressing
			// paths, so we don't want to map it but again we do want to map its
			// children.
			errs = append(errs, findMappableEntities(ch, dirs, enums, excludeModules, compressPaths, modules)...)
		case isChoiceOrCase(ch):
			// Don't map for a choice or case node itself, and rather skip over it.
			// However, we must walk each branch to find the first container that
			// exists there (if one does) to provide a mapping.
			nonchoice := map[string]*yang.Entry{}
			findFirstNonChoice(ch, nonchoice)
			for _, gch := range nonchoice {
				// The first entry that is not a choice or case could be a leaf
				// so we need to check whether it is an enumerated leaf that
				// should have code generated for it.
				if gch.IsLeaf() || gch.IsLeafList() {
					if e := mappableLeaf(gch); e != nil {
						enums[e.Path()] = e
					}
					continue
				}

				if gch.IsContainer() || gch.IsList() {
					dirs[fmt.Sprintf("%s/%s", ch.Parent.Path(), gch.Name)] = gch
				}
				errs = append(errs, findMappableEntities(gch, dirs, enums, excludeModules, compressPaths, modules)...)
			}
		case ch.IsContainer(), ch.IsList():
			dirs[ch.Path()] = ch
			// Recurse down the tree.
			errs = append(errs, findMappableEntities(ch, dirs, enums, excludeModules, compressPaths, modules)...)
		default:
			errs = append(errs, fmt.Errorf("unknown type of entry %v in findMappableEntities for %s", e.Kind, e.Path()))
		}
	}
	return errs
}

// findRootEntries finds the entities that are at the root of the YANG schema tree,
// and returns them.
func findRootEntries(structs map[string]*yang.Entry, compressPaths bool) map[string]*yang.Entry {
	rootEntries := map[string]*yang.Entry{}
	for n, s := range structs {
		pp := strings.Split(s.Path(), "/")
		switch len(pp) {
		case 3:
			// Find all containers and lists that have a path of
			// the form /module/entity-name regardless of whether
			// cg.CompressOCPaths is enabled. In the case that we
			// are compressing, then all invalid elements have
			// already been compressed out of the schema by this
			// stage.
			if s.IsContainer() || s.IsList() {
				rootEntries[n] = s
			}
		case 4:
			// If schema path compression is enabled then we need
			// to find entities that might be one level deeper in the
			// tree, for example, the /interfaces/interface list.
			// Since we never expect a top-level 'state' or 'config'
			// container, then it is only such lists that must be
			// identified.
			if compressPaths && s.IsList() {
				rootEntries[n] = s
			}
		}
	}
	return rootEntries
}

// createFakeRoot extracts the entities that are at the root of the YANG schema tree,
// which otherwise would have no parent in the generated structs, and appends them to
// a synthesised root element. Such entries are extracted from the supplied structs
// if they are lists or containers, or from the rootElems supplied if they are leaves
// or leaf-lists. In the case that the code generation is compressing the
// YANG schema, list entries that are two levels deep (e.g., /interfaces/interface) are
// also appended to the synthesised root entity (i.e., in this case the root element
// has a map entry named 'Interface', and the corresponding NewInterface() method.
// Takes the directories that are identified at the root (dirs), the elements found
// at the root (rootElems, such that non-directories can be mapped), and a string
// indicating the root name.
func createFakeRoot(structs map[string]*yang.Entry, rootElems []*yang.Entry, rootName string, compressPaths bool) error {
	if rootName == "" {
		rootName = defaultRootName
	}

	fakeRoot := &yang.Entry{
		Name: rootName,
		Kind: yang.DirectoryEntry,
		Dir:  map[string]*yang.Entry{},
		// Create a fake node that corresponds to the fake root, this
		// ensures that we can match the element elsewhere.
		Node: &yang.Value{
			Name: rootElementNodeName,
		},
	}

	for _, s := range findRootEntries(structs, compressPaths) {
		if e, ok := fakeRoot.Dir[s.Name]; ok {
			return fmt.Errorf("duplicate entry %s at the root: exists: %v, new: %v", s.Name, e.Path(), s.Path())
		}
		fakeRoot.Dir[s.Name] = s
	}

	for _, l := range rootElems {
		if l.IsLeaf() || l.IsLeafList() {
			fakeRoot.Dir[l.Name] = l
		}
	}

	// Append the synthesised root entry to the list of structs for which
	// code should be generated.
	structs["/"] = fakeRoot
	return nil
}<|MERGE_RESOLUTION|>--- conflicted
+++ resolved
@@ -25,7 +25,6 @@
 	"strings"
 
 	log "github.com/golang/glog"
-	"github.com/kylelemons/godebug/pretty"
 
 	"github.com/openconfig/gnmi/ctree"
 	"github.com/openconfig/goyang/pkg/yang"
@@ -481,17 +480,11 @@
 		return nil, &YANGCodeGeneratorError{Errors: errs}
 	}
 
-<<<<<<< HEAD
-	protoMsgs, errs := cg.state.buildDirectoryDefinitions(mdef.directoryEntries, cg.Config.CompressOCPaths, cg.Config.GenerateFakeRoot, protobuf)
-=======
 	protoMsgs, errs := cg.state.buildDirectoryDefinitions(mdef.directoryEntries, cg.Config.CompressOCPaths, cg.Config.GenerateFakeRoot, protobuf, cg.Config.ExcludeState)
 
->>>>>>> e4c7b2b9
 	if errs != nil {
 		return nil, &YANGCodeGeneratorError{Errors: errs}
 	}
-
-	pretty.Print(protoMsgs)
 
 	genProto := &GeneratedProto3{
 		Packages: map[string]Proto3Package{},
@@ -513,7 +506,6 @@
 		msgMap[k] = m
 	}
 	sort.Strings(msgPaths)
-	pretty.Print(msgPaths)
 
 	basePackageName := cg.Config.PackageName
 	if basePackageName == "" {
@@ -568,8 +560,6 @@
 			continue
 		}
 
-		fmt.Printf("message %s in pkg %s\n", n, genMsg.PackageName)
-
 		if genMsg.PackageName == "" {
 			genMsg.PackageName = basePackageName
 		} else {
@@ -580,8 +570,6 @@
 			pkgImports[genMsg.PackageName] = map[string]interface{}{}
 		}
 		addNewKeys(pkgImports[genMsg.PackageName], genMsg.RequiredImports)
-
-		fmt.Printf("dealing with %s for %s\n", genMsg.PackageName, n)
 
 		// If the package does not already exist within the generated proto3
 		// output, then create it within the package map. This allows different
@@ -823,22 +811,20 @@
 
 	// Skip entities who are defined within a module that we have been instructed
 	// not to generate code for.
+	//em, err := e.InstantiatingModule()
+	//if err != nil {
+	//	return []error{fmt.Errorf("cannot determine instantiating module for %s: %v", e.Path(), err)}
+	//}
 	for _, s := range excludeModules {
 		for _, m := range modules {
 			if m.Name == s && m.Namespace().Name == e.Namespace().Name {
 				return nil
 			}
 		}
-		/*m, err :=.FindModuleByNamespace(e.Namespace().Name)
-		if err != nil {
-			return []error{fmt.Errorf("cannot determine module for leaf %s when mapping entities: %v", e.Path(), err)}
-		}
-		fmt.Printf("WOLF %s %s == %s? %v\n", e.Path(), m.Name, s, m.Name == s)
-		if m.Name == s {
+		/*if s == em {
 			return nil
 		}*/
 	}
-	fmt.Printf("WOLF didn't skip %v\n", e.Path())
 
 	var errs []error
 	for _, ch := range children(e) {
@@ -886,6 +872,8 @@
 			dirs[ch.Path()] = ch
 			// Recurse down the tree.
 			errs = append(errs, findMappableEntities(ch, dirs, enums, excludeModules, compressPaths, modules)...)
+		case ch.Kind == yang.AnyDataEntry:
+			continue
 		default:
 			errs = append(errs, fmt.Errorf("unknown type of entry %v in findMappableEntities for %s", e.Kind, e.Path()))
 		}
