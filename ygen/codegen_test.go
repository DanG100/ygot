// Copyright 2017 Google Inc.
//
// Licensed under the Apache License, Version 2.0 (the "License");
// you may not use this file except in compliance with the License.
// You may obtain a copy of the License at
//
//      http://www.apache.org/licenses/LICENSE-2.0
//
// Unless required by applicable law or agreed to in writing, software
// distributed under the License is distributed on an "AS IS" BASIS,
// WITHOUT WARRANTIES OR CONDITIONS OF ANY KIND, either express or implied.
// See the License for the specific language governing permissions and
// limitations under the License.

package ygen

import (
	"bytes"
	"encoding/json"
	"fmt"
	"io/ioutil"
	"path/filepath"
	"reflect"
	"testing"

	"github.com/kylelemons/godebug/pretty"
	"github.com/openconfig/goyang/pkg/yang"
)

const (
	// TestRoot is the root of the test directory such that this is not
	// repeated when referencing files.
	TestRoot string = ""
)

func TestNewYANGCodeGeneratorError(t *testing.T) {
	e := NewYANGCodeGeneratorError()
	e.Errors = append(e.Errors, fmt.Errorf("test string"))
	e.Errors = append(e.Errors, []error{fmt.Errorf("test string two"), fmt.Errorf("string three")}...)
	want := "errors encountered during code generation:\ntest string\ntest string two\nstring three\n"

	if got := e.Error(); got != want {
		t.Errorf("NewYANGCodeGenerator did not concatenate errors correctly, got: %s, want: %s", got, want)
	}
}

// TestFindMappableEntities tests the extraction of elements that are to be mapped
// into Go code from a YANG schema.
func TestFindMappableEntities(t *testing.T) {
	tests := []struct {
		name          string        // name is an identifier for the test.
		in            *yang.Entry   // in is the yang.Entry corresponding to the YANG root element.
		inSkipModules []string      // inSkipModules is a slice of strings indicating modules to be skipped.
		inModules     []*yang.Entry // inModules is the set of modules that the code generation is for.
		// wantCompressed is a map keyed by the string "structs" or "enums" which contains a slice
		// of the YANG identifiers for the corresponding mappable entities that should be
		// found. wantCompressed is the set that are expected when CompressOCPaths is set
		// to true,
		wantCompressed map[string][]string
		// wantUncompressed is a map of the same form as wantCompressed. It is the expected
		// result when CompressOCPaths is set to false.
		wantUncompressed map[string][]string
	}{{
		name: "base-test",
		in: &yang.Entry{
			Name: "module",
			Kind: yang.DirectoryEntry,
			Dir: map[string]*yang.Entry{
				"base": {
					Name: "base",
					Kind: yang.DirectoryEntry,
					Dir: map[string]*yang.Entry{
						"config": {
							Name: "config",
							Kind: yang.DirectoryEntry,
							Dir:  map[string]*yang.Entry{},
						},
						"state": {
							Name: "state",
							Kind: yang.DirectoryEntry,
							Dir:  map[string]*yang.Entry{},
						},
					},
				},
			},
		},
		wantCompressed: map[string][]string{
			"structs": {"base"},
			"enums":   {},
		},
		wantUncompressed: map[string][]string{
			"structs": {"base", "config", "state"},
			"enums":   {},
		},
	}, {
		name: "enum-test",
		in: &yang.Entry{
			Name: "module",
			Dir: map[string]*yang.Entry{
				"base": {
					Name: "base",
					Kind: yang.DirectoryEntry,
					Dir: map[string]*yang.Entry{
						"config": {
							Name: "config",
							Kind: yang.DirectoryEntry,
							Dir: map[string]*yang.Entry{
								"enumleaf": {
									Name: "enumleaf",
									Type: &yang.YangType{
										Kind: yang.Yenum,
									},
								},
							},
						},
						"state": {
							Name: "state",
							Kind: yang.DirectoryEntry,
							Dir: map[string]*yang.Entry{
								"enumleaf": {
									Name: "enumleaf",
									Type: &yang.YangType{
										Kind: yang.Yenum,
									},
								},
							},
						},
					},
				},
			},
		},
		wantCompressed: map[string][]string{
			"structs": {"base"},
			"enums":   {"enumleaf"},
		},
		wantUncompressed: map[string][]string{
			"structs": {"base", "config", "state"},
			"enums":   {"enumleaf"},
		},
	}, {
		name: "skip module",
		in: &yang.Entry{
			Name: "module",
			Kind: yang.DirectoryEntry,
			Dir: map[string]*yang.Entry{
				"ignored-container": {
					Name: "ignored-container",
					Dir:  map[string]*yang.Entry{},
				},
			},
		},
		inSkipModules: []string{"module"},
		wantCompressed: map[string][]string{
			"structs": {},
			"enums":   {},
		},
		wantUncompressed: map[string][]string{
			"structs": {},
			"enums":   {},
		},
	}, {
		name: "surrounding container for list at root",
		in: &yang.Entry{
			Name: "module",
			Kind: yang.DirectoryEntry,
			Dir: map[string]*yang.Entry{
				"surrounding-container": {
					Name: "surrounding-container",
					Kind: yang.DirectoryEntry,
					Dir: map[string]*yang.Entry{
						"child-list": {
							Name:     "child-list",
							Kind:     yang.DirectoryEntry,
							Dir:      map[string]*yang.Entry{},
							ListAttr: &yang.ListAttr{},
						},
					},
				},
			},
		},
		wantCompressed: map[string][]string{
			"structs": {"child-list"},
		},
		wantUncompressed: map[string][]string{
			"structs": {"surrounding-container", "child-list"},
		},
	}, {
		name: "choice/case at root",
		in: &yang.Entry{
			Name: "module",
			Dir: map[string]*yang.Entry{
				"choice": {
					Name: "choice",
					Kind: yang.ChoiceEntry,
					Dir: map[string]*yang.Entry{
						"case": {
							Name: "case",
							Kind: yang.CaseEntry,
							Dir: map[string]*yang.Entry{
								"container": {
									Name: "container",
									Kind: yang.DirectoryEntry,
									Dir:  map[string]*yang.Entry{},
								},
							},
						},
					},
				},
			},
		},
		wantCompressed: map[string][]string{
			"structs": {"container"},
		},
		wantUncompressed: map[string][]string{
			"structs": {"container"},
		},
	}, {
		name: "enumerated value within a union leaf",
		in: &yang.Entry{
			Name: "module",
			Kind: yang.DirectoryEntry,
			Dir: map[string]*yang.Entry{
				"leaf": {
					Name: "leaf",
					Type: &yang.YangType{
						Kind: yang.Yunion,
						Type: []*yang.YangType{
							{Kind: yang.Yenum},
						},
					},
				},
			},
		},
		wantCompressed:   map[string][]string{"enums": {"leaf"}},
		wantUncompressed: map[string][]string{"enums": {"leaf"}},
	}, {
		name: "identityref value within a union leaf",
		in: &yang.Entry{
			Name: "module",
			Kind: yang.DirectoryEntry,
			Dir: map[string]*yang.Entry{
				"leaf": {
					Name: "leaf",
					Type: &yang.YangType{
						Name: "union",
						Kind: yang.Yunion,
						Type: []*yang.YangType{
							{Kind: yang.Yidentityref},
							{Kind: yang.Yenum},
						},
					},
				},
			},
		},
		wantCompressed:   map[string][]string{"enums": {"leaf"}},
		wantUncompressed: map[string][]string{"enums": {"leaf"}},
	}, {
		name: "enumeration within a typedef which is a union",
		in: &yang.Entry{
			Name: "module",
			Kind: yang.DirectoryEntry,
			Dir: map[string]*yang.Entry{
				"leaf": {
					Name: "leaf",
					Type: &yang.YangType{
						Name: "newtype",
						Kind: yang.Yunion,
						Type: []*yang.YangType{
							{Kind: yang.Yenum},
							{Kind: yang.Yenum},
						},
					},
				},
			},
		},
		wantCompressed:   map[string][]string{"enums": {"leaf"}},
		wantUncompressed: map[string][]string{"enums": {"leaf"}},
	}, {
		name: "enumerated value within a choice that has a child",
		in: &yang.Entry{
			Name: "module",
			Kind: yang.DirectoryEntry,
			Dir: map[string]*yang.Entry{
				"choice": {
					Name: "choice",
					Kind: yang.ChoiceEntry,
					Dir: map[string]*yang.Entry{
						"case": {
							Name: "case",
							Kind: yang.CaseEntry,
							Dir: map[string]*yang.Entry{
								"container": {
									Name: "container",
									Kind: yang.DirectoryEntry,
									Dir: map[string]*yang.Entry{
										"choice-case-container-leaf": {
											Name: "choice-case-container-leaf",
											Type: &yang.YangType{Kind: yang.Yenum},
										},
									},
								},
							},
						},
						"case2": {
							Name: "case2",
							Kind: yang.CaseEntry,
							Dir: map[string]*yang.Entry{
								"choice-case2-leaf": {
									Name: "choice-case2-leaf",
									Type: &yang.YangType{Kind: yang.Yenum},
								},
							},
						},
						"direct": {
							Name: "direct",
							Type: &yang.YangType{Kind: yang.Yenum},
						},
					},
				},
			},
		},
		wantCompressed:   map[string][]string{"enums": {"choice-case-container-leaf", "choice-case2-leaf", "direct"}},
		wantUncompressed: map[string][]string{"enums": {"choice-case-container-leaf", "choice-case2-leaf", "direct"}},
	}}

	for _, tt := range tests {
		testSpec := map[bool]map[string][]string{
			true:  tt.wantCompressed,
			false: tt.wantUncompressed,
		}

		for compress, expected := range testSpec {
			structs := make(map[string]*yang.Entry)
			enums := make(map[string]*yang.Entry)

			errs := findMappableEntities(tt.in, structs, enums, tt.inSkipModules, compress, tt.inModules)
			if errs != nil {
				t.Errorf("%s: findMappableEntities(CompressOCPaths: %v): got unexpected error, got: %v, want: nil", tt.name, compress, errs)
			}

			structOut := make(map[string]bool)
			enumOut := make(map[string]bool)
			for _, o := range structs {
				structOut[o.Name] = true
			}
			for _, e := range enums {
				enumOut[e.Name] = true
			}

			for _, e := range expected["structs"] {
				if !structOut[e] {
					t.Errorf("%s findMappableEntities(CompressOCPaths: %v): struct %s was not found in %v\n", tt.name, compress, e, structOut)
				}
			}

			for _, e := range expected["enums"] {
				if !enumOut[e] {
					t.Errorf("%s findMappableEntities(CompressOCPaths: %v): enum %s was not found in %v\n", tt.name, compress, e, enumOut)
				}
			}
		}
	}
}

// yangTestCase describs a test case for which code generation is performed
// through Goyang's API, it provides the input set of parameters in a way that
// can be reused across tests.
type yangTestCase struct {
	name                string          // Name is the identifier for the test.
	inFiles             []string        // inFiles is the set of inputFiles for the test.
	inIncludePaths      []string        // inIncludePaths is the set of paths that should be searched for imports.
	inExcludeModules    []string        // inExcludeModules is the set of modules that should be excluded from code generation.
	inConfig            GeneratorConfig // inConfig specifies the configuration that should be used for the generator test case.
	wantStructsCodeFile string          // wantsStructsCodeFile is the path of the generated Go code that the output of the test should be compared to.
	wantErr             bool            // wantErr specifies whether the test should expect an error.
	wantSchemaFile      string          // wantSchemaFile is the path to the schema JSON that the output of the test should be compared to.
}

// TestSimpleStructs tests the processModules, GenerateGoCode and writeGoCode
// functions. It takes the set of YANG modules described in the slice of
// yangTestCases and generates the struct code for them, comparing the output
// to the wantStructsCodeFile.  In order to simplify the files that are used,
// the GenerateGoCode structs are concatenated before comparison with the
// expected output. If the generated code matches the expected output, it is
// run against the Go parser to ensure that the code is valid Go - this is
// expected, but it ensures that the input file does not contain Go which is
// invalid.
func TestSimpleStructs(t *testing.T) {
	tests := []yangTestCase{{
		name:                "simple openconfig test, with compression",
		inFiles:             []string{filepath.Join(TestRoot, "testdata/structs/openconfig-simple.yang")},
		inConfig:            GeneratorConfig{CompressOCPaths: true},
		wantStructsCodeFile: filepath.Join(TestRoot, "testdata/structs/openconfig-simple.formatted-txt"),
	}, {
		name:                "simple openconfig test, with no compression",
		inFiles:             []string{filepath.Join(TestRoot, "testdata/structs/openconfig-simple.yang")},
		wantStructsCodeFile: filepath.Join(TestRoot, "testdata/structs/openconfig-simple-no-compress.formatted-txt"),
	}, {
		name:    "OpenConfig schema test - with annotations",
		inFiles: []string{filepath.Join(TestRoot, "testdata/structs/openconfig-simple.yang")},
		inConfig: GeneratorConfig{
			GoOptions: GoOpts{
				AddAnnotationFields: true,
				AnnotationPrefix:    "☃",
			},
		},
		wantStructsCodeFile: filepath.Join(TestRoot, "testdata", "structs", "openconfig-simple-annotations.formatted-txt"),
	}, {
		name:    "OpenConfig schema test - list and associated method (rename, new)",
		inFiles: []string{filepath.Join(TestRoot, "testdata/structs/openconfig-withlist.yang")},
		inConfig: GeneratorConfig{
			CompressOCPaths: true,
			GoOptions: GoOpts{
				GenerateRenameMethod: true,
			},
		},
		wantStructsCodeFile: filepath.Join(TestRoot, "testdata/structs/openconfig-withlist.formatted-txt"),
	}, {
		name:                "simple openconfig test, with a list that has an enumeration key",
		inFiles:             []string{filepath.Join(TestRoot, "testdata/structs/openconfig-list-enum-key.yang")},
		inConfig:            GeneratorConfig{CompressOCPaths: true},
		wantStructsCodeFile: filepath.Join(TestRoot, "testdata/structs/openconfig-list-enum-key.formatted-txt"),
	}, {
		name:                "openconfig test with a identityref union",
		inFiles:             []string{filepath.Join(TestRoot, "testdata/structs/openconfig-unione.yang")},
		inConfig:            GeneratorConfig{CompressOCPaths: true},
		wantStructsCodeFile: filepath.Join(TestRoot, "testdata/structs/openconfig-unione.formatted-txt"),
	}, {
		name:    "openconfig tests with fakeroot",
		inFiles: []string{filepath.Join(TestRoot, "testdata/structs/openconfig-fakeroot.yang")},
		inConfig: GeneratorConfig{
			CompressOCPaths:  true,
			GenerateFakeRoot: true,
		},
		wantStructsCodeFile: filepath.Join(TestRoot, "testdata/structs/openconfig-fakeroot.formatted-txt"),
	}, {
		name:    "openconfig noncompressed tests with fakeroot",
		inFiles: []string{filepath.Join(TestRoot, "testdata/structs/openconfig-fakeroot.yang")},
		inConfig: GeneratorConfig{
			GenerateFakeRoot: true,
		},
		wantStructsCodeFile: filepath.Join(TestRoot, "testdata/structs/openconfig-fakeroot-nc.formatted-txt"),
	}, {
		name:    "schema test with compression",
		inFiles: []string{filepath.Join(TestRoot, "testdata/schema/openconfig-options.yang")},
		inConfig: GeneratorConfig{
			CompressOCPaths:    true,
			GenerateJSONSchema: true,
		},
		wantStructsCodeFile: filepath.Join(TestRoot, "testdata/schema/openconfig-options-compress.formatted-txt"),
		wantSchemaFile:      filepath.Join(TestRoot, "testdata/schema/openconfig-options-compress-schema.json"),
	}, {
		name:    "schema test without compression",
		inFiles: []string{filepath.Join(TestRoot, "testdata/schema/openconfig-options.yang")},
		inConfig: GeneratorConfig{
			GenerateJSONSchema: true,
		},
		wantStructsCodeFile: filepath.Join(TestRoot, "testdata/schema/openconfig-options-nocompress.formatted-txt"),
		wantSchemaFile:      filepath.Join(TestRoot, "testdata/schema/openconfig-options-nocompress-schema.json"),
	}, {
		name:    "schema test with fakeroot",
		inFiles: []string{filepath.Join(TestRoot, "testdata/schema/openconfig-options.yang")},
		inConfig: GeneratorConfig{
			CompressOCPaths:    true,
			GenerateFakeRoot:   true,
			GenerateJSONSchema: true,
		},
		wantStructsCodeFile: filepath.Join(TestRoot, "testdata/schema/openconfig-options-compress-fakeroot.formatted-txt"),
		wantSchemaFile:      filepath.Join(TestRoot, "testdata/schema/openconfig-options-compress-fakeroot-schema.json"),
	}, {
		name:    "schema test with fakeroot and no compression",
		inFiles: []string{filepath.Join(TestRoot, "testdata/schema/openconfig-options.yang")},
		inConfig: GeneratorConfig{
			GenerateFakeRoot:   true,
			GenerateJSONSchema: true,
		},
		wantStructsCodeFile: filepath.Join(TestRoot, "testdata/schema/openconfig-options-nocompress-fakeroot.formatted-txt"),
		wantSchemaFile:      filepath.Join(TestRoot, "testdata/schema/openconfig-options-nocompress-fakeroot-schema.json"),
	}, {
		name:    "schema test with camelcase annotations",
		inFiles: []string{filepath.Join(TestRoot, "testdata/structs/openconfig-camelcase.yang")},
		inConfig: GeneratorConfig{
			CompressOCPaths:  true,
			GenerateFakeRoot: true,
		},
		wantStructsCodeFile: filepath.Join(TestRoot, "testdata/structs/openconfig-camelcase-compress.formatted-txt"),
	}, {
		name:    "structs test with camelcase annotations",
		inFiles: []string{filepath.Join(TestRoot, "testdata/structs/openconfig-enumcamelcase.yang")},
		inConfig: GeneratorConfig{
			CompressOCPaths: true,
		},
		wantStructsCodeFile: filepath.Join(TestRoot, "testdata/structs/openconfig-enumcamelcase-compress.formatted-txt"),
	}, {
		name:                "structs test with choices and cases",
		inFiles:             []string{filepath.Join(TestRoot, "testdata/structs/choice-case-example.yang")},
		wantStructsCodeFile: filepath.Join(TestRoot, "testdata/structs/choice-case-example.formatted-txt"),
	}, {
		name: "module with augments",
		inFiles: []string{
			filepath.Join(TestRoot, "testdata/structs/openconfig-simple-target.yang"),
			filepath.Join(TestRoot, "testdata/structs/openconfig-simple-augment.yang"),
		},
		inConfig: GeneratorConfig{
			CompressOCPaths:  true,
			GenerateFakeRoot: true,
		},
		wantStructsCodeFile: filepath.Join(TestRoot, "testdata/structs/openconfig-augmented.formatted-txt"),
	}, {
		name:    "variable and import explicitly specified",
		inFiles: []string{filepath.Join(TestRoot, "testdata/structs/openconfig-simple.yang")},
		inConfig: GeneratorConfig{
			CompressOCPaths:    true,
			GenerateFakeRoot:   true,
			Caller:             "testcase",
			FakeRootName:       "fakeroot",
			StoreRawSchema:     true,
			GenerateJSONSchema: true,
			GoOptions: GoOpts{
				SchemaVarName:    "YANGSchema",
				GoyangImportPath: "foo/goyang",
				YgotImportPath:   "bar/ygot",
				YtypesImportPath: "baz/ytypes",
			},
		},
		wantStructsCodeFile: filepath.Join(TestRoot, "testdata/schema/openconfig-options-explicit.formatted-txt"),
		wantSchemaFile:      filepath.Join(TestRoot, "testdata/schema/openconfig-options-explicit-schema.json"),
	}, {
		name:    "module with entities at the root",
		inFiles: []string{filepath.Join(TestRoot, "testdata/structs/root-entities.yang")},
		inConfig: GeneratorConfig{
			Caller:           "testcase",
			FakeRootName:     "fakeroot",
			GenerateFakeRoot: true,
		},
		wantStructsCodeFile: filepath.Join(TestRoot, "testdata/structs/root-entities.formatted-txt"),
	}, {
		name:                "module with empty leaf",
		inFiles:             []string{filepath.Join(TestRoot, "testdata/structs/empty.yang")},
		wantStructsCodeFile: filepath.Join(TestRoot, "testdata/structs/empty.formatted-txt"),
	}, {
		name:    "module with excluded modules",
		inFiles: []string{filepath.Join(TestRoot, "testdata/structs/excluded-module.yang")},
		inConfig: GeneratorConfig{
			GenerateFakeRoot: true,
			FakeRootName:     "office",
			ExcludeModules:   []string{"excluded-module-two"},
		},
		wantStructsCodeFile: filepath.Join(TestRoot, "testdata/structs/excluded-module.formatted-txt"),
	}, {
		name:    "module with excluded config false",
		inFiles: []string{filepath.Join(TestRoot, "testdata", "structs", "openconfig-config-false.yang")},
		inConfig: GeneratorConfig{
<<<<<<< HEAD
			GenerateFakeRoot:   true,
			ExcludeConfigFalse: true,
=======
			GenerateFakeRoot: true,
			ExcludeState:     true,
>>>>>>> e4c7b2b9
		},
		wantStructsCodeFile: filepath.Join(TestRoot, "testdata", "structs", "openconfig-config-false-uncompressed.formatted-txt"),
	}, {
		name:    "module with excluded config false - with compression",
		inFiles: []string{filepath.Join(TestRoot, "testdata", "structs", "openconfig-config-false.yang")},
		inConfig: GeneratorConfig{
<<<<<<< HEAD
			GenerateFakeRoot:   true,
			ExcludeConfigFalse: true,
			CompressOCPaths:    true,
=======
			GenerateFakeRoot: true,
			ExcludeState:     true,
			CompressOCPaths:  true,
>>>>>>> e4c7b2b9
		},
		wantStructsCodeFile: filepath.Join(TestRoot, "testdata", "structs", "openconfig-config-false-compressed.formatted-txt"),
	}}

	for _, tt := range tests {
		// Set defaults within the supplied configuration for these tests.
		if tt.inConfig.Caller == "" {
			// Set the name of the caller explicitly to avoid issues when
			// the unit tests are called by external test entities.
			tt.inConfig.Caller = "codegen-tests"
		}
		tt.inConfig.StoreRawSchema = true

		cg := NewYANGCodeGenerator(&tt.inConfig)

		gotGeneratedCode, err := cg.GenerateGoCode(tt.inFiles, tt.inIncludePaths)
		if err != nil && !tt.wantErr {
			t.Errorf("%s: cg.GenerateCode(%v, %v): Config: %v, got unexpected error: %v, want: nil",
				tt.name, tt.inFiles, tt.inIncludePaths, tt.inConfig, err)
			continue
		}

		wantCode, rferr := ioutil.ReadFile(tt.wantStructsCodeFile)
		if rferr != nil {
			t.Errorf("%s: ioutil.ReadFile(%q) error: %v", tt.name, tt.wantStructsCodeFile, rferr)
			continue
		}

		// Write all the received structs into a single file such that
		// it can be compared to the received file.
		var gotCode bytes.Buffer
		fmt.Fprint(&gotCode, gotGeneratedCode.Header)
		for _, gotStruct := range gotGeneratedCode.Structs {
			fmt.Fprint(&gotCode, gotStruct)
		}

		for _, gotEnum := range gotGeneratedCode.Enums {
			fmt.Fprint(&gotCode, gotEnum)
		}

		// Write generated enumeration map out.
		fmt.Fprint(&gotCode, gotGeneratedCode.EnumMap)

		if tt.inConfig.GenerateJSONSchema {
			// Write the schema byte array out.
			fmt.Fprint(&gotCode, gotGeneratedCode.JSONSchemaCode)
			fmt.Fprint(&gotCode, gotGeneratedCode.EnumTypeMap)

			wantSchema, rferr := ioutil.ReadFile(tt.wantSchemaFile)
			if rferr != nil {
				t.Errorf("%s: ioutil.ReadFile(%q) error: %v", tt.name, tt.wantSchemaFile, err)
				continue
			}

			var gotJSON map[string]interface{}
			if err := json.Unmarshal(gotGeneratedCode.RawJSONSchema, &gotJSON); err != nil {
				t.Errorf("%s: json.Unmarshal(..., %v), could not unmarshal received JSON: %v", tt.name, gotGeneratedCode.RawJSONSchema, err)
				continue
			}

			var wantJSON map[string]interface{}
			if err := json.Unmarshal(wantSchema, &wantJSON); err != nil {
				t.Errorf("%s: json.Unmarshal(..., [contents of %s]), could not unmarshal golden JSON file: %v", tt.name, tt.wantSchemaFile, err)
				continue
			}

			if !reflect.DeepEqual(gotJSON, wantJSON) {
				diff, _ := generateUnifiedDiff(string(gotGeneratedCode.RawJSONSchema), string(wantSchema))
				t.Errorf("%s: GenerateGoCode(%v, %v), Config: %v, did not return correct JSON (file: %v), diff: \n%s", tt.name, tt.inFiles, tt.inIncludePaths, tt.inConfig, tt.wantSchemaFile, diff)
			}
		}

		if gotCode.String() != string(wantCode) {
			// Use difflib to generate a unified diff between the
			// two code snippets such that this is simpler to debug
			// in the test output.
			diff, _ := generateUnifiedDiff(gotCode.String(), string(wantCode))
			t.Errorf("%s: GenerateGoCode(%v, %v), Config: %v, did not return correct code (file: %v), diff:\n%s",
				tt.name, tt.inFiles, tt.inIncludePaths, tt.inConfig, tt.wantStructsCodeFile, diff)
		}
	}
}

func TestFindRootEntries(t *testing.T) {
	tests := []struct {
		name                       string
		inStructs                  map[string]*yang.Entry
		inRootElems                []*yang.Entry
		inRootName                 string
		wantCompressRootChildren   []string
		wantUncompressRootChildren []string
	}{{
		name: "directory at root",
		inStructs: map[string]*yang.Entry{
			"/foo": {
				Name: "foo",
				Dir:  map[string]*yang.Entry{},
				Kind: yang.DirectoryEntry,
				Parent: &yang.Entry{
					Name: "module",
				},
			},
			"/foo/bar": {
				Name: "bar",
				Dir:  map[string]*yang.Entry{},
				Kind: yang.DirectoryEntry,
				Parent: &yang.Entry{
					Name: "foo",
					Parent: &yang.Entry{
						Name: "module",
					},
				},
			},
		},
		inRootName:                 "fakeroot",
		wantCompressRootChildren:   []string{"foo"},
		wantUncompressRootChildren: []string{"foo"},
	}, {
		name: "directory and leaf at root",
		inStructs: map[string]*yang.Entry{
			"/foo": {
				Name: "foo",
				Dir:  map[string]*yang.Entry{},
				Kind: yang.DirectoryEntry,
				Parent: &yang.Entry{
					Name: "module",
				},
			},
		},
		inRootElems: []*yang.Entry{{
			Name: "foo",
			Dir:  map[string]*yang.Entry{},
			Kind: yang.DirectoryEntry,
			Parent: &yang.Entry{
				Name: "module",
			},
		}, {
			Name: "leaf",
			Type: &yang.YangType{
				Kind: yang.Ystring,
			},
			Parent: &yang.Entry{
				Name: "module",
			},
		}},
		inRootName:                 "fakeroot",
		wantCompressRootChildren:   []string{"foo", "leaf"},
		wantUncompressRootChildren: []string{"foo", "leaf"},
	}}

	for _, tt := range tests {
		for compress, wantChildren := range map[bool][]string{true: tt.wantCompressRootChildren, false: tt.wantUncompressRootChildren} {
			if err := createFakeRoot(tt.inStructs, tt.inRootElems, tt.inRootName, compress); err != nil {
				t.Errorf("%s: cg.createFakeRoot(%v), CompressOCPaths: %v, got unexpected error: %v", tt.name, tt.inStructs, compress, err)
				continue
			}

			rootElem, ok := tt.inStructs["/"]
			if !ok {
				t.Errorf("%s: cg.createFakeRoot(%v), CompressOCPaths: %v, could not find root element", tt.name, tt.inStructs, compress)
				continue
			}

			gotChildren := map[string]bool{}
			for n := range rootElem.Dir {
				gotChildren[n] = true
			}

			for _, ch := range wantChildren {
				if _, ok := rootElem.Dir[ch]; !ok {
					t.Errorf("%s: cg.createFakeRoot(%v), CompressOCPaths: %v, could not find child %v in %v", tt.name, tt.inStructs, compress, ch, rootElem.Dir)
				}
				gotChildren[ch] = false
			}

			for ch, ok := range gotChildren {
				if ok == true {
					t.Errorf("%s: cg.findRootentries(%v), CompressOCPaths: %v, did not expect child %v", tt.name, tt.inStructs, compress, ch)
				}
			}
		}
	}
}

func TestGenerateProto3(t *testing.T) {
	tests := []struct {
		name           string
		inFiles        []string
		inIncludePaths []string
		inConfig       GeneratorConfig
		// wantOutputFiles is a map keyed on protobuf package name with a path
		// to the file that is expected for each package.
		wantOutputFiles map[string]string
		wantErr         bool
	}{{
		name:    "simple protobuf test with compression",
		inFiles: []string{filepath.Join(TestRoot, "testdata", "proto", "proto-test-a.yang")},
		inConfig: GeneratorConfig{
			CompressOCPaths: true,
		},
		wantOutputFiles: map[string]string{
			"openconfig":        filepath.Join(TestRoot, "testdata", "proto", "proto-test-a.compress.parent.formatted-txt"),
			"openconfig.parent": filepath.Join(TestRoot, "testdata", "proto", "proto-test-a.compress.parent.child.formatted-txt"),
		},
	}, {
		name:    "simple protobuf test without compression",
		inFiles: []string{filepath.Join(TestRoot, "testdata", "proto", "proto-test-a.yang")},
		wantOutputFiles: map[string]string{
			"openconfig.proto_test_a":              filepath.Join(TestRoot, "testdata", "proto", "proto-test-a.nocompress.formatted-txt"),
			"openconfig.proto_test_a.parent":       filepath.Join(TestRoot, "testdata", "proto", "proto-test-a.nocompress.parent.formatted-txt"),
			"openconfig.proto_test_a.parent.child": filepath.Join(TestRoot, "testdata", "proto", "proto-test-a.nocompress.parent.child.formatted-txt"),
		},
	}, {
		name:     "yang schema with a list",
		inFiles:  []string{filepath.Join(TestRoot, "testdata", "proto", "proto-test-b.yang")},
		inConfig: GeneratorConfig{CompressOCPaths: true},
		wantOutputFiles: map[string]string{
			"openconfig":        filepath.Join(TestRoot, "testdata", "proto", "proto-test-b.compress.formatted-txt"),
			"openconfig.device": filepath.Join(TestRoot, "testdata", "proto", "proto-test-b.compress.device.formatted-txt"),
		},
	}, {
		name:    "yang schema with simple enumerations",
		inFiles: []string{filepath.Join(TestRoot, "testdata", "proto", "proto-test-c.yang")},
		wantOutputFiles: map[string]string{
			"openconfig.proto_test_c":              filepath.Join(TestRoot, "testdata", "proto", "proto-test-c.proto-test-c.formatted-txt"),
			"openconfig.proto_test_c.entity":       filepath.Join(TestRoot, "testdata", "proto", "proto-test-c.proto-test-c.entity.formatted-txt"),
			"openconfig.proto_test_c.elists":       filepath.Join(TestRoot, "testdata", "proto", "proto-test-c.proto-test-c.elists.formatted-txt"),
			"openconfig.proto_test_c.elists.elist": filepath.Join(TestRoot, "testdata", "proto", "proto-test-c.proto-test-c.elists.elist.formatted-txt"),
		},
	}, {
		name:    "yang schema with identityref and enumerated typedef, compression off",
		inFiles: []string{filepath.Join(TestRoot, "testdata", "proto", "proto-test-d.yang")},
		wantOutputFiles: map[string]string{
			"openconfig.proto_test_d":      filepath.Join(TestRoot, "testdata", "proto", "proto-test-d.uncompressed.proto-test-d.formatted-txt"),
			"openconfig.proto_test_d.test": filepath.Join(TestRoot, "testdata", "proto", "proto-test-d.uncompressed.proto-test-d.test.formatted-txt"),
			"openconfig.enums":             filepath.Join(TestRoot, "testdata", "proto", "proto-test-d.uncompressed.enums.formatted-txt"),
		},
	}, {
		name:    "yang schema with unions",
		inFiles: []string{filepath.Join(TestRoot, "testdata", "proto", "proto-test-e.yang")},
		wantOutputFiles: map[string]string{
			"openconfig.proto_test_e":                filepath.Join(TestRoot, "testdata", "proto", "proto-test-e.uncompressed.proto-test-e.formatted-txt"),
			"openconfig.proto_test_e.test":           filepath.Join(TestRoot, "testdata", "proto", "proto-test-e.uncompressed.proto-test-e.test.formatted-txt"),
			"openconfig.proto_test_e.foos":           filepath.Join(TestRoot, "testdata", "proto", "proto-test-e.uncompressed.proto-test-e.foos.formatted-txt"),
			"openconfig.proto_test_e.foos.foo":       filepath.Join(TestRoot, "testdata", "proto", "proto-test-e.uncompressed.proto-test-e.foos.foo.formatted-txt"),
			"openconfig.proto_test_e.bars":           filepath.Join(TestRoot, "testdata", "proto", "proto-test-e.uncompressed.proto-test-e.bars.formatted-txt"),
			"openconfig.enums":                       filepath.Join(TestRoot, "testdata", "proto", "proto-test-e.uncompressed.enums.formatted-txt"),
			"openconfig.proto_test_e.animals":        filepath.Join(TestRoot, "testdata", "proto", "proto-test-e.uncompressed.proto-test-e.animals.formatted-txt"),
			"openconfig.proto_test_e.animals.animal": filepath.Join(TestRoot, "testdata", "proto", "proto-test-e.uncompressed.proto-test-e.animals.animal.formatted-txt"),
		},
	}, {
		name:    "yang schema with anydata",
		inFiles: []string{filepath.Join(TestRoot, "testdata", "proto", "proto-anydata-test.yang")},
		wantOutputFiles: map[string]string{
			"openconfig.proto_anydata_test":   filepath.Join(TestRoot, "testdata", "proto", "proto_anydata_test.formatted-txt"),
			"openconfig.proto_anydata_test.e": filepath.Join(TestRoot, "testdata", "proto", "proto_anydata_test.e.formatted-txt"),
		},
	}, {
		name:    "yang schema with path annotations",
		inFiles: []string{filepath.Join(TestRoot, "testdata", "proto", "proto-test-f.yang")},
		inConfig: GeneratorConfig{
			ProtoOptions: ProtoOpts{
				AnnotateSchemaPaths: true,
			},
		},
		wantOutputFiles: map[string]string{
			"openconfig.proto_test_f":     filepath.Join(TestRoot, "testdata", "proto", "proto_test_f.uncompressed.proto_test_f.formatted-txt"),
			"openconfig.proto_test_f.a":   filepath.Join(TestRoot, "testdata", "proto", "proto_test_f.uncompressed.proto_test_f.a.formatted-txt"),
			"openconfig.proto_test_f.a.c": filepath.Join(TestRoot, "testdata", "proto", "proto_test_f.uncompressed.proto_test_f.a.c.formatted-txt"),
		},
	}, {
		name:    "yang schema with fake root, path compression and union list key",
		inFiles: []string{filepath.Join(TestRoot, "testdata", "proto", "proto-union-list-key.yang")},
		inConfig: GeneratorConfig{
			CompressOCPaths:  true,
			GenerateFakeRoot: true,
			ProtoOptions: ProtoOpts{
				AnnotateSchemaPaths: true,
			},
		},
		wantOutputFiles: map[string]string{
			"openconfig":                filepath.Join(TestRoot, "testdata", "proto", "proto-union-list-key.compressed.openconfig.formatted-txt"),
			"openconfig.routing_policy": filepath.Join(TestRoot, "testdata", "proto", "proto-union-list-key.compressed.openconfig.routing_policy.formatted-txt"),
		},
	}, {
		name:    "yang schema with fakeroot, and union list key",
		inFiles: []string{filepath.Join(TestRoot, "testdata", "proto", "proto-union-list-key.yang")},
		inConfig: GeneratorConfig{
			GenerateFakeRoot: true,
			ProtoOptions: ProtoOpts{
				AnnotateSchemaPaths: true,
			},
		},
		wantOutputFiles: map[string]string{
			"openconfig":                                                     filepath.Join(TestRoot, "testdata", "proto", "proto-union-list_key.uncompressed.openconfig.formatted-txt"),
			"openconfig.proto_union_list_key":                                filepath.Join(TestRoot, "testdata", "proto", "proto-union-list-key.uncompressed.openconfig.proto_union_list_key.formatted-txt"),
			"openconfig.proto_union_list_key.routing_policy":                 filepath.Join(TestRoot, "testdata", "proto", "proto-union-list-key.uncompressed.openconfig.proto_union_list_key.routing_policy.formatted-txt"),
			"openconfig.proto_union_list_key.routing_policy.policies":        filepath.Join(TestRoot, "testdata", "proto", "proto-union-list-key.uncompressed.openconfig.proto_union_list_key.routing_policy.policies.formatted-txt"),
			"openconfig.proto_union_list_key.routing_policy.policies.policy": filepath.Join(TestRoot, "testdata", "proto", "proto-union-list-key.uncompressed.openconfig.proto_union_list_key.routing_policy.policies.policy.formatted-txt"),
			"openconfig.proto_union_list_key.routing_policy.sets":            filepath.Join(TestRoot, "testdata", "proto", "proto-union-list-key.uncompressed.openconfig.proto_union_list_key.routing_policy.sets.formatted-txt"),
		},
	}, {
		name:     "yang schema with various types of enums with underscores",
		inFiles:  []string{filepath.Join(TestRoot, "testdata", "proto", "proto-enums.yang")},
		inConfig: GeneratorConfig{},
		wantOutputFiles: map[string]string{
			"openconfig.enums":       filepath.Join(TestRoot, "testdata", "proto", "proto-enums.enums.formatted-txt"),
			"openconfig.proto_enums": filepath.Join(TestRoot, "testdata", "proto", "proto-enums.formatted-txt"),
		},
	}, {
		name: "yang schema with identity that adds to previous module",
		inFiles: []string{
			filepath.Join(TestRoot, "testdata", "proto", "proto-enums.yang"),
			filepath.Join(TestRoot, "testdata", "proto", "proto-enums-addid.yang"),
		},
		inConfig: GeneratorConfig{
			ProtoOptions: ProtoOpts{
				AnnotateEnumNames: true,
			},
		},
		wantOutputFiles: map[string]string{
			"openconfig.enums":       filepath.Join(TestRoot, "testdata", "proto", "proto-enums-addid.enums.formatted-txt"),
			"openconfig.proto_enums": filepath.Join(TestRoot, "testdata", "proto", "proto-enums-addid.formatted-txt"),
		},
	}, {
		name: "yang schema with nested messages requested - uncompressed with fakeroot",
		inFiles: []string{
			filepath.Join(TestRoot, "testdata", "proto", "nested-messages.yang"),
		},
		inConfig: GeneratorConfig{
			ProtoOptions: ProtoOpts{
				AnnotateEnumNames:   true,
				AnnotateSchemaPaths: true,
				NestedMessages:      true,
			},
			GenerateFakeRoot: true,
		},
		wantOutputFiles: map[string]string{
			"openconfig":                 filepath.Join(TestRoot, "testdata", "proto", "nested-messages.openconfig.formatted-txt"),
			"openconfig.enums":           filepath.Join(TestRoot, "testdata", "proto", "nested-messages.enums.formatted-txt"),
			"openconfig.nested_messages": filepath.Join(TestRoot, "testdata", "proto", "nested-messages.nested_messages.formatted-txt"),
		},
	}, {
		name: "yang schema with nested messages - compressed with fakeroot",
		inFiles: []string{
			filepath.Join(TestRoot, "testdata", "proto", "nested-messages.yang"),
		},
		inConfig: GeneratorConfig{
			ProtoOptions: ProtoOpts{
				AnnotateEnumNames:   true,
				AnnotateSchemaPaths: true,
				NestedMessages:      true,
			},
			CompressOCPaths:  true,
			GenerateFakeRoot: true,
		},
		wantOutputFiles: map[string]string{
			"openconfig.enums": filepath.Join(TestRoot, "testdata", "proto", "nested-messages.compressed.enums.formatted-txt"),
			"openconfig":       filepath.Join(TestRoot, "testdata", "proto", "nested-messages.compressed.nested_messages.formatted-txt"),
		},
	}, {
		name: "yang schema with a leafref key to a union with enumeration",
		inFiles: []string{
			filepath.Join(TestRoot, "testdata", "proto", "union-list-key.yang"),
		},
		inConfig: GeneratorConfig{
			ProtoOptions: ProtoOpts{
				AnnotateEnumNames:   true,
				AnnotateSchemaPaths: true,
				NestedMessages:      true,
			},
			GenerateFakeRoot: true,
		},
		wantOutputFiles: map[string]string{
			"openconfig.enums":          filepath.Join(TestRoot, "testdata", "proto", "union-list-key.enums.formatted-txt"),
			"openconfig.union_list_key": filepath.Join(TestRoot, "testdata", "proto", "union-list-key.union_list_key.formatted-txt"),
			"openconfig":                filepath.Join(TestRoot, "testdata", "proto", "union-list-key.formatted-txt"),
		},
	}, {
		name: "protobuf generation with excluded read only fields - compressed",
		inFiles: []string{
			filepath.Join(TestRoot, "testdata", "structs", "openconfig-config-false.yang"),
		},
		inConfig: GeneratorConfig{
			ProtoOptions: ProtoOpts{
				AnnotateEnumNames:   true,
				AnnotateSchemaPaths: true,
				NestedMessages:      true,
			},
<<<<<<< HEAD
			GenerateFakeRoot:   true,
			ExcludeConfigFalse: true,
=======
			GenerateFakeRoot: true,
			ExcludeState:     true,
>>>>>>> e4c7b2b9
		},
		wantOutputFiles: map[string]string{
			"openconfig":                         filepath.Join(TestRoot, "testdata", "proto", "excluded-config-false.compressed.formatted-txt"),
			"openconfig.openconfig_config_false": filepath.Join(TestRoot, "testdata", "proto", "excluded-config-false.config_false.compressed.formatted-txt"),
		},
	}, {
		name: "protobuf generation with excluded read only fields - compressed",
		inFiles: []string{
			filepath.Join(TestRoot, "testdata", "structs", "openconfig-config-false.yang"),
		},
		inConfig: GeneratorConfig{
			ProtoOptions: ProtoOpts{
				AnnotateEnumNames:   true,
				AnnotateSchemaPaths: true,
				NestedMessages:      true,
			},
<<<<<<< HEAD
			GenerateFakeRoot:   true,
			CompressOCPaths:    true,
			ExcludeConfigFalse: true,
=======
			GenerateFakeRoot: true,
			CompressOCPaths:  true,
			ExcludeState:     true,
>>>>>>> e4c7b2b9
		},
		wantOutputFiles: map[string]string{
			"openconfig": filepath.Join(TestRoot, "testdata", "proto", "excluded-config-false.uncompressed.formatted-txt"),
		},
	}}

	for _, tt := range tests {
		if tt.inConfig.Caller == "" {
			// Override the caller if it is not set, to ensure that test
			// output is deterministic.
			tt.inConfig.Caller = "codegen-tests"
		}

		cg := NewYANGCodeGenerator(&tt.inConfig)
		gotProto, err := cg.GenerateProto3(tt.inFiles, tt.inIncludePaths)
		if (err != nil) != tt.wantErr {
			t.Errorf("%s: cg.GenerateProto3(%v, %v), config: %v: got unexpected error: %v", tt.name, tt.inFiles, tt.inIncludePaths, tt.inConfig, err)
			continue
		}

		if tt.wantErr || err != nil {
			continue
		}

		seenPkg := map[string]bool{}
		for n := range gotProto.Packages {
			seenPkg[n] = false
		}

		protoPkgs := func(m map[string]Proto3Package) []string {
			a := []string{}
			for k := range m {
				a = append(a, k)
			}
			return a
		}

		for pkg, wantFile := range tt.wantOutputFiles {
			wantCode, err := ioutil.ReadFile(wantFile)
			if err != nil {
				t.Errorf("%s: ioutil.ReadFile(%v): could not read file for package %s", tt.name, wantFile, pkg)
				continue
			}

			gotPkg, ok := gotProto.Packages[pkg]
			if !ok {
				t.Errorf("%s: cg.GenerateProto3(%v, %v): did not find expected package %s in output, got: %#v, want key: %v", tt.name, tt.inFiles, tt.inIncludePaths, pkg, protoPkgs(gotProto.Packages), pkg)
				continue
			}

			// Mark this package as having been seen.
			seenPkg[pkg] = true

			// Write the returned struct out to a buffer to compare with the
			// testdata file.
			var gotCodeBuf bytes.Buffer
			fmt.Fprintf(&gotCodeBuf, gotPkg.Header)

			for _, gotMsg := range gotPkg.Messages {
				fmt.Fprintf(&gotCodeBuf, "%s\n", gotMsg)
			}

			for _, gotEnum := range gotPkg.Enums {
				fmt.Fprintf(&gotCodeBuf, "%s", gotEnum)
			}

			if diff := pretty.Compare(gotCodeBuf.String(), string(wantCode)); diff != "" {
				if diffl, _ := generateUnifiedDiff(gotCodeBuf.String(), string(wantCode)); diffl != "" {
					diff = diffl
				}
				t.Errorf("%s: cg.GenerateProto3(%v, %v) for package %s, did not get expected code (code file: %v), diff(-got,+want):\n%s", tt.name, tt.inFiles, tt.inIncludePaths, pkg, wantFile, diff)
			}
		}

		for pkg, seen := range seenPkg {
			if !seen {
				t.Errorf("%s: cg.GenerateProto3(%v, %v) did not test received package %v", tt.name, tt.inFiles, tt.inIncludePaths, pkg)
			}
		}
	}
}

func TestCreateFakeRoot(t *testing.T) {
	tests := []struct {
		name            string
		inStructs       map[string]*yang.Entry
		inRootElems     []*yang.Entry
		inRootName      string
		inCompressPaths bool
		wantRoot        *yang.Entry
		wantErr         bool
	}{{
		name: "simple root",
		inStructs: map[string]*yang.Entry{
			"/module/foo": {
				Name: "foo",
				Kind: yang.DirectoryEntry,
				Parent: &yang.Entry{
					Name: "module",
				},
			},
		},
		inRootElems: []*yang.Entry{{
			Name: "foo",
			Kind: yang.DirectoryEntry,
			Parent: &yang.Entry{
				Name: "module",
			},
		}, {
			Name: "bar",
			Parent: &yang.Entry{
				Name: "module",
			},
			Type: &yang.YangType{Kind: yang.Ystring},
		}},
		inRootName:      "",
		inCompressPaths: false,
		wantRoot: &yang.Entry{
			Name: defaultRootName,
			Kind: yang.DirectoryEntry,
			Dir: map[string]*yang.Entry{
				"foo": {
					Name: "foo",
					Kind: yang.DirectoryEntry,
					Parent: &yang.Entry{
						Name: "module",
					},
				},
				"bar": {
					Name: "bar",
					Parent: &yang.Entry{
						Name: "module",
					},
					Type: &yang.YangType{Kind: yang.Ystring},
				},
			},
			Node: &yang.Value{
				Name: rootElementNodeName,
			},
		},
	}, {
		name: "overlapping root entries",
		inStructs: map[string]*yang.Entry{
			"/module1/foo": {
				Name: "foo",
				Kind: yang.DirectoryEntry,
				Parent: &yang.Entry{
					Name: "module1",
				},
			},
			"/module2/foo": {
				Name: "foo",
				Kind: yang.DirectoryEntry,
				Parent: &yang.Entry{
					Name: "module2",
				},
			},
		},
		inRootName: "name",
		wantErr:    true,
	}}

	for _, tt := range tests {
		err := createFakeRoot(tt.inStructs, tt.inRootElems, tt.inRootName, tt.inCompressPaths)
		if (err != nil) != tt.wantErr {
			t.Errorf("%s: createFakeRoot(%v, %v, %s, %v): did not get expected error, got: %s, wantErr: %v", tt.name, tt.inStructs, tt.inRootElems, tt.inRootName, tt.inCompressPaths, err, tt.wantErr)
			continue
		}

		if err != nil {
			continue
		}

		if diff := pretty.Compare(tt.inStructs["/"], tt.wantRoot); diff != "" {
			t.Errorf("%s: createFakeRoot(%v, %v, %s, %v): did not get expected root struct, diff(-got,+want):\n%s", tt.name, tt.inStructs, tt.inRootElems, tt.inRootName, tt.inCompressPaths, diff)
		}
	}
}<|MERGE_RESOLUTION|>--- conflicted
+++ resolved
@@ -145,6 +145,7 @@
 			Dir: map[string]*yang.Entry{
 				"ignored-container": {
 					Name: "ignored-container",
+					Kind: yang.DirectoryEntry,
 					Dir:  map[string]*yang.Entry{},
 				},
 			},
@@ -551,28 +552,17 @@
 		name:    "module with excluded config false",
 		inFiles: []string{filepath.Join(TestRoot, "testdata", "structs", "openconfig-config-false.yang")},
 		inConfig: GeneratorConfig{
-<<<<<<< HEAD
-			GenerateFakeRoot:   true,
-			ExcludeConfigFalse: true,
-=======
 			GenerateFakeRoot: true,
 			ExcludeState:     true,
->>>>>>> e4c7b2b9
 		},
 		wantStructsCodeFile: filepath.Join(TestRoot, "testdata", "structs", "openconfig-config-false-uncompressed.formatted-txt"),
 	}, {
 		name:    "module with excluded config false - with compression",
 		inFiles: []string{filepath.Join(TestRoot, "testdata", "structs", "openconfig-config-false.yang")},
 		inConfig: GeneratorConfig{
-<<<<<<< HEAD
-			GenerateFakeRoot:   true,
-			ExcludeConfigFalse: true,
-			CompressOCPaths:    true,
-=======
 			GenerateFakeRoot: true,
 			ExcludeState:     true,
 			CompressOCPaths:  true,
->>>>>>> e4c7b2b9
 		},
 		wantStructsCodeFile: filepath.Join(TestRoot, "testdata", "structs", "openconfig-config-false-compressed.formatted-txt"),
 	}}
@@ -962,13 +952,8 @@
 				AnnotateSchemaPaths: true,
 				NestedMessages:      true,
 			},
-<<<<<<< HEAD
-			GenerateFakeRoot:   true,
-			ExcludeConfigFalse: true,
-=======
 			GenerateFakeRoot: true,
 			ExcludeState:     true,
->>>>>>> e4c7b2b9
 		},
 		wantOutputFiles: map[string]string{
 			"openconfig":                         filepath.Join(TestRoot, "testdata", "proto", "excluded-config-false.compressed.formatted-txt"),
@@ -985,15 +970,9 @@
 				AnnotateSchemaPaths: true,
 				NestedMessages:      true,
 			},
-<<<<<<< HEAD
-			GenerateFakeRoot:   true,
-			CompressOCPaths:    true,
-			ExcludeConfigFalse: true,
-=======
 			GenerateFakeRoot: true,
 			CompressOCPaths:  true,
 			ExcludeState:     true,
->>>>>>> e4c7b2b9
 		},
 		wantOutputFiles: map[string]string{
 			"openconfig": filepath.Join(TestRoot, "testdata", "proto", "excluded-config-false.uncompressed.formatted-txt"),
