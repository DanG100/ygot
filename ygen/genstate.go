// Copyright 2017 Google Inc.
//
// Licensed under the Apache License, Version 2.0 (the "License");
// you may not use this file except in compliance with the License.
// You may obtain a copy of the License at
//
//      http://www.apache.org/licenses/LICENSE-2.0
//
// Unless required by applicable law or agreed to in writing, software
// distributed under the License is distributed on an "AS IS" BASIS,
// WITHOUT WARRANTIES OR CONDITIONS OF ANY KIND, either express or implied.
// See the License for the specific language governing permissions and
// limitations under the License.

package ygen

import (
	"bytes"
	"fmt"
	"sort"
	"strings"

	"github.com/openconfig/gnmi/ctree"
	"github.com/openconfig/goyang/pkg/yang"
	"github.com/openconfig/ygot/ygot"
)

// genState is used to store the state that is created throughout the code
// generation and must be shared between multiple entities.
type genState struct {
	// definedGlobals specifies the global Go names used during code generation.
	definedGlobals map[string]bool
	// uniqueDirectoryNames is a map keyed by the path of a YANG entity representing a
	// directory in the generated code, whose value is the unique name that it
	// was mapped to. This allows routines to determine, based on a particular YANG
	// entry, how to refer to it when generating code.
	uniqueDirectoryNames map[string]string
	// uniqueIdentityNames is a map which is keyed by a string in the form of
	// definingModule/identityName which stores the Go anme of the enumerated Go type
	// that has been created to represent the identity. This allows de-duplication
	// between identityref leaves that reference the same underlying identity. The
	// name used includes the defining module to avoid clashes between two identities
	// that are named the same within different modules.
	uniqueIdentityNames map[string]string
	// uniqueEnumeratedTypedefNames is a map, keyed by a synthesised path for the typedef,
	// generated in the form definingModule/typedefName, the value stores the Go name of
	// the enumeration which represents a typedef that includes an enumerated type.
	uniqueEnumeratedTypedefNames map[string]string
	// uniqueEnumeratedLeafNames is a map, keyed by a synthesised path to an
	// enumeration leaf. The path used reflects the data tree path of the leaf
	// within the module that it is defined. That is to say, if a module
	// example-module defines a hierarchy of global/config/a-leaf where a-leaf
	// is of type enumeration, then the path example-module/global/config/a-leaf
	// is used for a-leaf in the uniqueEnumeratedLeafNames. The value of the map
	// is the name of the Go enuerated value to which it is mapped. The path based
	// on the module is guaranteed to be unique, since we cannot have multiple
	// modules of the same name, or multiple identical data tree paths within
	// the same module. This path is used since a particular leaf may be re-used
	// in multiple places, such that if the entire data tree path is used then
	// the names that are generated require deduplication. This approach ensures
	// that we have the same enumerated value for a particular leaf in multiple
	// contexts.
	// At the time of writing, in OpenConfig schemas, this occurs where there is
	// a module such as openconfig-bgp which defines /bgp and is also used at
	// /network-instances/network-instance/protocols/protocol/bgp.
	uniqueEnumeratedLeafNames map[string]string
	// schematree stores a ctree.Tree structure that represents the YANG
	// schema tree. This is used for lookups within the module set where
	// they are required, e.g., for leafrefs.
	schematree *ctree.Tree
<<<<<<< HEAD
	// uniqueProtoMsgNames is a map, keyed by a protobuf package name, that
	// contains a map keyed by protobuf message name strings that indicates the
	// names that are used within the generated package's context. It is used
	// during code generation to ensure uniqueness of the generated names within
	// the specified package.
	uniqueProtoMsgNames map[string]map[string]bool
	// uniqueProtoPackages is a map, keyed by a YANG schema path, that allows
	// a path to be resolved into the calculated Protobuf package name that
	// is to be used for it.
	uniqueProtoPackages map[string]string
=======
	// generatedUnions stores a map, keyed by the output name for a union,
	// that has already been output in the generated code. This ensures that
	// where two entities re-use a union that has already been created (e.g.,
	// a leafref to a union) then it is output only once in the generated code.
	generatedUnions map[string]bool
>>>>>>> 5665cc1e
}

// newGenState creates a new genState instance, initialised with the default state
// required for code generation.
func newGenState() *genState {
	return &genState{
		// Mark the name that is used for the binary type as a reserved name
		// within the output structs.
		definedGlobals:               map[string]bool{ygot.BinaryTypeName: true},
		uniqueDirectoryNames:         make(map[string]string),
		uniqueEnumeratedTypedefNames: make(map[string]string),
		uniqueIdentityNames:          make(map[string]string),
		uniqueEnumeratedLeafNames:    make(map[string]string),
<<<<<<< HEAD
		uniqueProtoMsgNames:          make(map[string]map[string]bool),
		uniqueProtoPackages:          make(map[string]string),
=======
		generatedUnions:              make(map[string]bool),
>>>>>>> 5665cc1e
	}
}

// enumeratedUnionEntry takes an input YANG union yang.Entry and returns the set of enumerated
// values that should be generated for the entry. New yang.Entry instances are synthesised within
// the yangGoEnums returned such that enumerations can be generated directly from the output of
// this function in common with enumerations that are not within a union. The name of the enumerated
// value is calculated based on the original context, and whether path compression is enabled based
// on the compressPaths boolean.
func (s *genState) enumeratedUnionEntry(e *yang.Entry, compressPaths bool) ([]*yangGoEnum, error) {
	var es []*yangGoEnum

	for _, t := range enumeratedUnionTypes(e.Type.Type) {
		var en *yangGoEnum
		switch {
		case t.IdentityBase != nil:
			en = &yangGoEnum{
				name: s.identityrefBaseTypeFromIdentity(t.IdentityBase),
				entry: &yang.Entry{
					Name: e.Name,
					Type: &yang.YangType{
						IdentityBase: t.IdentityBase,
					},
				},
			}
		case t.Enum != nil:
			var enumName string
			if _, chBuiltin := yang.TypeKindFromName[t.Name]; chBuiltin {
				enumName = s.resolveEnumName(e, compressPaths)
			} else {
				var err error
				enumName, err = s.resolveTypedefEnumeratedName(e)
				if err != nil {
					return nil, err
				}
			}

			en = &yangGoEnum{
				name: enumName,
				entry: &yang.Entry{
					Name: e.Name,
					Type: &yang.YangType{
						Enum: t.Enum,
					},
				},
			}
		}

		es = append(es, en)
	}

	return es, nil
}

// buildDirectoryDefinitions extracts the yang.Entry instances from a map of
// entries that need struct or message definitions built for them. It resolves each
// yang.Entry to a yangDirectory which contains the elements that are needed for
//
// The name of the directory entry that is returned is based on the generatedLanguage
// that is supplied. The compressPaths and genFakeRoot arguments are used to determine
// how paths that are included within the generated structs are used.
func (s *genState) buildDirectoryDefinitions(entries map[string]*yang.Entry, compressPaths, genFakeRoot bool, lang generatedLanguage) (map[string]*yangDirectory, []error) {
	var errs []error
	mappedStructs := make(map[string]*yangDirectory)

	for _, e := range entries {
		if e.IsList() || e.IsDir() || isRoot(e) {
			// This should be mapped to a struct in the generated code since it has
			// child elements in the YANG schema.
			elem := &yangDirectory{
				entry: e,
			}

			// Encode the name of the struct according to the language specified
			// within the input arguments.
			switch lang {
			case protobuf:
				// In the case of protobuf the message name is simply the camel
				// case name that is specified.
				elem.name = s.protoMsgName(e, compressPaths)
			case golang:
				// For Go, we map the name of the struct to the path elements
				// in CamelCase separated by underscores.
				elem.name = s.goStructName(e, compressPaths, genFakeRoot)
			default:
				errs = append(errs, fmt.Errorf("unknown generating language specified for %s, got: %v", e.Name, lang))
				continue
			}

			// Find the elements that should be rooted on this particular entity.
			var fieldErr []error
			elem.fields, fieldErr = findAllChildren(e, compressPaths)
			if fieldErr != nil {
				errs = append(errs, fieldErr...)
				continue
			}

			// Determine the path of the element from the schema.
			elem.path = strings.Split(schemaTreePath(e), "/")

			// Mark this struct as the fake root if it is specified to be.
			if e.Node != nil && e.Node.NName() == rootElementNodeName {
				elem.isFakeRoot = true
			}

			// Handle structures that will represent the container which is duplicated
			// inside a list. This involves extracting the key elements of the list
			// and returning a yangListAttr structure that describes how they should
			// be represented.
			if e.IsList() {
				lattr, listErr := s.buildListKey(e, compressPaths)
				if listErr != nil {
					errs = append(errs, listErr...)
					continue
				}
				elem.listAttr = lattr
			}
			mappedStructs[e.Path()] = elem
		} else {
			errs = append(errs, fmt.Errorf("%s was not an element mapped to a struct", e.Path()))
		}
	}

	return mappedStructs, errs
}

// findEnumSet walks the list of enumerated value leaves and determines whether
// code generation is required for each enum. Particularly, it removes
// duplication between config and state containers when compressPaths is true.
// It also de-dups references to the same identity base, and type definitions.
func (s *genState) findEnumSet(entries map[string]*yang.Entry, compressPaths bool) (map[string]*yangGoEnum, []error) {
	validEnums := make(map[string]*yang.Entry)
	var enumNames []string
	var errs []error

	if compressPaths {
		// Don't generate output for an element that exists both in the config and state containers,
		// i.e., /interfaces/interface/config/enum and /interfaces/interface/state/enum should not
		// both have code generated for them. Since there may be containers underneath state then
		// we cannot rely on state having a specific place in the tree, therefore, walk through the
		// path and swap 'state' for 'config' where it is found allowing us to check whether the
		// state leaf has a corresponding config leaf, and if so, to ignore it. Note that a schema
		// that is a valid OpenConfig schema has only a single instance of 'config' or 'state' in
		// the path, therefore the below algorithm replaces only one element.
		for path, e := range entries {
			parts := strings.Split(path, "/")

			var newPath []string
			for _, p := range parts {
				if p == "state" {
					p = "config"
				}
				newPath = append(newPath, p)
			}
			if path == joinPath(newPath) {
				// If the path remains the same - i.e., we did not replace state with
				// config, then the enumeration is valid, such that code should have
				// code generated for it.
				validEnums[path] = e
				enumNames = append(enumNames, path)
			} else {
				// Else, if we changed the path, then we changed a state container for
				// a config container, and we should check whether the config leaf
				// exists. Only when it doesn't do we consider this enum.
				if _, ok := entries[joinPath(newPath)]; !ok {
					validEnums[path] = e
					enumNames = append(enumNames, path)
				}
			}
		}
	} else {
		// No de-duplication occurs when path compression is disabled.
		validEnums = entries
		for n := range validEnums {
			enumNames = append(enumNames, n)
		}
	}

	// Sort the name of the enums such that we have deterministic ordering. This allows the
	// same entity to be used for code generation each time (avoiding flaky tests or scenarios
	// where there are erroneous config/state differences).
	sort.Strings(enumNames)

	// Sort the list of enums such that we can ensure when there is deduplication then the same
	// source entity is used for code generation.
	genEnums := make(map[string]*yangGoEnum)
	for _, eN := range enumNames {
		e := validEnums[eN]
		_, builtin := yang.TypeKindFromName[e.Type.Name]
		switch {
		case e.Type.Name == "union", len(e.Type.Type) > 0 && !builtin:
			// Calculate any enumerated types that exist within a union, whether it
			// is a directly defined union, or a non-builtin typedef.
			es, err := s.enumeratedUnionEntry(e, compressPaths)
			if err != nil {
				errs = append(errs, err)
				continue
			}

			for _, en := range es {
				if _, ok := genEnums[en.name]; !ok {
					genEnums[en.name] = en
				}
			}
		case e.Type.Name == "identityref":
			// This is an identityref - we do not want to generate code for an
			// identityref but rather for the base identity. This means that we reduce
			// duplication across different enum types. Re-map the "path" that is to
			// be used to the new identityref name.
			idBaseName := s.resolveIdentityRefBaseType(e)
			if _, ok := genEnums[idBaseName]; !ok {
				genEnums[idBaseName] = &yangGoEnum{
					name:  idBaseName,
					entry: e,
				}
			}
		case e.Type.Name == "enumeration":
			// We simply want to map this enumeration into a new name. Since we do
			// de-duplication of re-used enumerated leaves at different points in
			// the schema (e.g., if openconfig-bgp/container/enum-A can be instantiated
			// in two places, then we do not want to have multiple enumerated types
			// that represent this leaf), then we do not have errors if duplicates
			// occur, we simply perform de-duplication at this stage.
			enumName := s.resolveEnumName(e, compressPaths)
			if _, ok := genEnums[enumName]; !ok {
				genEnums[enumName] = &yangGoEnum{
					name:  enumName,
					entry: e,
				}
			}
		default:
			// This is a type which is defined through a typedef.
			typeName, err := s.resolveTypedefEnumeratedName(e)
			if err != nil {
				errs = append(errs, err)
				continue
			}
			if _, ok := genEnums[typeName]; !ok {
				genEnums[typeName] = &yangGoEnum{
					name:  typeName,
					entry: e,
				}
			}
		}
	}
	return genEnums, errs
}

// resolveIdentityRefBaseType calculates the mapped name of an identityref's
// base such that it can be used in generated code. The value that is returned
// is defining module name followed by the CamelCase-ified version of the
// base's name. This function wraps the identityrefBaseTypeFromIdentity
// function since it covers the common case that the caller is interested in
// determining the name from an identityref leaf, rather than directly from the
// identity.
func (s *genState) resolveIdentityRefBaseType(idr *yang.Entry) string {
	return s.identityrefBaseTypeFromIdentity(idr.Type.IdentityBase)
}

// identityrefBaseTypeFromIdentity takes an input yang.Identity pointer and
// determines the name of the identity used within the generated code for it. The value
// returned is based on the defining module followed by the CamelCase-ified version
// of the identity's name.
func (s *genState) identityrefBaseTypeFromIdentity(i *yang.Identity) string {
	definingModName := parentModuleName(i)

	// As per a typedef that includes an enumeration, there is a many to one
	// relationship between leaves and an identity value, therefore, we want to
	// reuse the existing name for the identity enumeration if one exists.
	identityKey := fmt.Sprintf("%s/%s", definingModName, i.Name)
	if definedName, ok := s.uniqueIdentityNames[identityKey]; ok {
		return definedName
	}
	name := fmt.Sprintf("%s_%s", yang.CamelCase(definingModName), yang.CamelCase(i.Name))
	// The name of an identityref base type must be unique within the entire generated
	// code, so the context of name generation is global.
	uniqueName := makeNameUnique(name, s.definedGlobals)
	s.uniqueIdentityNames[identityKey] = uniqueName
	return uniqueName
}

// resolveEnumName takes a yang.Entry and resolves its name into the type name
// that will be used in the generated code. Whilst a leaf may only be used
// in a single context (i.e., at its own path), resolveEnumName may be called
// multiple times, and hence de-duplication of unique name generation is required.
func (s *genState) resolveEnumName(e *yang.Entry, compressPaths bool) string {
	// It is possible, given a particular enumerated leaf, for it to appear
	// multiple times in the schema. For example, through being defined in
	// a grouping which is instantiated in two places. In these cases, the
	// enumerated values must be the same since the path to the node - i.e.,
	// module/hierarchy/of/containers/leaf-name must be unique, since we
	// cannot have multiple modules of the same name, and paths within the
	// module must be unique. To this end, we check whether we are generating
	// an enumeration for exactly the same node, and if so, re-use the name
	// of the enumeration that has been generated. This improves usability
	// for the end user by avoiding multiple enumerated types.
	//
	// The path that is used for the enumeration is therefore taking the goyang
	// "Node" hierarchy - we walk back up the tree until such time as we find
	// a node that is not within the same module (parentModuleName(parent) !=
	// parentModuleName(currentNode)), and use this as the unique path.
	definingModName := parentModuleName(e.Node)
	var identifierPathElem []string
	for elem := e.Node; elem.ParentNode() != nil && parentModuleName(elem) == definingModName; elem = elem.ParentNode() {
		identifierPathElem = append(identifierPathElem, elem.NName())
	}

	// Since the path elements are compiled from leaf back to root, then reverse them to
	// form the path, this is not strictly required, but aids debugging of the elements.
	var identifierPath string
	for i := len(identifierPathElem) - 1; i > 0; i-- {
		identifierPath = fmt.Sprintf("%s/%s", identifierPath, identifierPathElem[i])
	}

	// If the leaf had already been encountered, then return the previously generated
	// name, rather than generating a new name.
	if definedName, ok := s.uniqueEnumeratedLeafNames[identifierPath]; ok {
		return definedName
	}

	if compressPaths {
		// If we compress paths then the name of this enum is of the form
		// ModuleName_GrandParent_Leaf - we use GrandParent since Parent is
		// State or Config so would not be unique. The proposed name is
		// handed to makeNameUnique to ensure that it does not clash with
		// other defined names.
		name := fmt.Sprintf("%s_%s_%s", yang.CamelCase(definingModName),
			yang.CamelCase(e.Parent.Parent.Name), yang.CamelCase(e.Name))
		uniqueName := makeNameUnique(name, s.definedGlobals)
		s.uniqueEnumeratedLeafNames[identifierPath] = uniqueName
		return uniqueName
	}

	// If this was we don't compress the paths, then we write out the entire path.
	var nbuf bytes.Buffer
	for i, p := range traverseElementSchemaPath(e) {
		if i != 0 {
			nbuf.WriteRune('_')
		}
		nbuf.WriteString(yang.CamelCase(p))
	}
	uniqueName := makeNameUnique(nbuf.String(), s.definedGlobals)
	s.uniqueEnumeratedLeafNames[identifierPath] = uniqueName
	return uniqueName
}

// resolveTypedefEnumeratedName takes a yang.Entry which represents a typedef
// that has an underlying enumerated type (e.g., identityref or enumeration),
// and resolves the name of the enum that will be generated in the corresponding
// Go code.
func (s *genState) resolveTypedefEnumeratedName(e *yang.Entry) (string, error) {
	typeName := e.Type.Name

	// Handle the case whereby we have been handed an enumeration that is within a
	// union. We need to synthesise the name of the type here such that it is based on
	// type name, plus the fact that it is an enumeration.
	if e.Type.Kind == yang.Yunion {
		enumTypes := enumeratedUnionTypes(e.Type.Type)

		switch len(enumTypes) {
		case 1:
			// We specifically say that this is an enumeration within the leaf.
			typeName = fmt.Sprintf("%s_Enum", enumTypes[0].Name)
		case 0:
			return "", fmt.Errorf("enumerated type had an empty union within it, path: %v, type: %v, enumerated: %v", e.Path(), e.Type, enumTypes)
		default:
			return "", fmt.Errorf("multiple enumerated types within a single enumeration not supported, path: %v, type: %v, enumerated: %v", e.Path(), e.Type, enumTypes)
		}
	}

	definingModName := parentModuleName(e.Node)
	// Since there can be many leaves that refer to the same typedef, then we do not generate
	// a name for each of them, but rather use a common name, we use the non-CamelCase lookup
	// as this is unique, whereas post-camelisation, we may have name clashes. Since a typedef
	// does not have a 'path' in Goyang, so we synthesise one using the form
	// module-name/typedef-name.
	typedefKey := fmt.Sprintf("%s/%s", definingModName, typeName)
	if definedName, ok := s.uniqueEnumeratedTypedefNames[typedefKey]; ok {
		return definedName, nil
	}
	// The module/typedefName was not already defined with a CamelCase name, so generate one
	// here, and store it to be re-used later.
	name := fmt.Sprintf("%s_%s", yang.CamelCase(definingModName), yang.CamelCase(typeName))
	uniqueName := makeNameUnique(name, s.definedGlobals)
	s.uniqueEnumeratedTypedefNames[typedefKey] = uniqueName
	return uniqueName, nil
}

// enumeratedTypedefTypeName resolves the name of an enumerated typedef (i.e., a typedef which is either
// an identityref or an enumeration). If the type that was supplied within the resolveTypeArgs struct
// is not a type definition which includes an enumerated type, the mappedType returned is nil, otherwise
// it is populated. Returns an error if the type does include an enumerated typedef, but this typedef is
// invalid.
func (s *genState) enumeratedTypedefTypeName(args resolveTypeArgs) (*mappedType, error) {
	// If the type that is specified is not a built-in type (i.e., one of those
	// types which is defined in RFC6020/RFC7950) then we establish what the type
	// that we must actually perform the mapping for is. By default, start with
	// the type that is specified in the schema.
	if _, builtin := yang.TypeKindFromName[args.yangType.Name]; !builtin {
		switch args.yangType.Kind {
		case yang.Yenum, yang.Yidentityref:
			// In the case of a typedef that specifies an enumeration or identityref
			// then generate a enumerated type in the Go code according to the contextEntry
			// which has been provided by the calling code.
			if args.contextEntry == nil {
				return nil, fmt.Errorf("error mapping node %s due to lack of context", args.yangType.Name)
			}

			tn, err := s.resolveTypedefEnumeratedName(args.contextEntry)
			if err != nil {
				return nil, err
			}

			return &mappedType{
				nativeType:        fmt.Sprintf("E_%s", tn),
				isEnumeratedValue: true,
			}, nil
		}
	}
	return nil, nil
}

// resolveLeafrefTarget takes an input path and context entry and
// determines the type of the leaf that is referred to by the path, such that
// it can be mapped to a native language type. Returns the yang.YangType that
// is associated with the target, and the target yang.Entry, such that the
// caller can map this to the relevant language type.
func (s *genState) resolveLeafrefTarget(path string, contextEntry *yang.Entry) (*yang.Entry, error) {
	if s.schematree == nil {
		// This should not be possible if the calling code generation is
		// well structured and builds the schematree during parsing of YANG
		// files.
		return nil, fmt.Errorf("could not map leafref path: %v, from contextEntry: %v", path, contextEntry)
	}

	fixedPath, err := fixSchemaTreePath(path, contextEntry)
	if err != nil {
		return nil, err
	}

	e := s.schematree.Get(fixedPath)
	if e == nil {
		return nil, fmt.Errorf("could not resolve leafref path: %v from %v, tree: %v", fixedPath, contextEntry, s.schematree)
	}

	target, ok := e.(*yang.Entry)
	if !ok {
		return nil, fmt.Errorf("invalid element returned from schema tree, must be a yang.Entry for path %v from %v", path, contextEntry)
	}

	return target, nil
}<|MERGE_RESOLUTION|>--- conflicted
+++ resolved
@@ -68,7 +68,6 @@
 	// schema tree. This is used for lookups within the module set where
 	// they are required, e.g., for leafrefs.
 	schematree *ctree.Tree
-<<<<<<< HEAD
 	// uniqueProtoMsgNames is a map, keyed by a protobuf package name, that
 	// contains a map keyed by protobuf message name strings that indicates the
 	// names that are used within the generated package's context. It is used
@@ -79,13 +78,11 @@
 	// a path to be resolved into the calculated Protobuf package name that
 	// is to be used for it.
 	uniqueProtoPackages map[string]string
-=======
 	// generatedUnions stores a map, keyed by the output name for a union,
 	// that has already been output in the generated code. This ensures that
 	// where two entities re-use a union that has already been created (e.g.,
 	// a leafref to a union) then it is output only once in the generated code.
 	generatedUnions map[string]bool
->>>>>>> 5665cc1e
 }
 
 // newGenState creates a new genState instance, initialised with the default state
@@ -99,12 +96,9 @@
 		uniqueEnumeratedTypedefNames: make(map[string]string),
 		uniqueIdentityNames:          make(map[string]string),
 		uniqueEnumeratedLeafNames:    make(map[string]string),
-<<<<<<< HEAD
 		uniqueProtoMsgNames:          make(map[string]map[string]bool),
 		uniqueProtoPackages:          make(map[string]string),
-=======
 		generatedUnions:              make(map[string]bool),
->>>>>>> 5665cc1e
 	}
 }
 
