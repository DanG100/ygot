// Copyright 2017 Google Inc.
//
// Licensed under the Apache License, Version 2.0 (the "License");
// you may not use this file except in compliance with the License.
// You may obtain a copy of the License at
//
//      http://www.apache.org/licenses/LICENSE-2.0
//
// Unless required by applicable law or agreed to in writing, software
// distributed under the License is distributed on an "AS IS" BASIS,
// WITHOUT WARRANTIES OR CONDITIONS OF ANY KIND, either express or implied.
// See the License for the specific language governing permissions and
// limitations under the License.

// TODO(mostrowski): create tests against an uncompressed schema.
package validate

import (
	"bytes"
	"encoding/json"
	"fmt"
	"io/ioutil"
	"path/filepath"
	"reflect"
	"sort"
	"strings"
	"testing"

	"github.com/google/go-cmp/cmp"
	"github.com/openconfig/ygot/testutil"
	"github.com/openconfig/ygot/util"
	"github.com/openconfig/ygot/ygot"
	"github.com/openconfig/ygot/ytypes"

	"github.com/openconfig/gnmi/errdiff"
	gpb "github.com/openconfig/gnmi/proto/gnmi"
	oc "github.com/openconfig/ygot/exampleoc"
	"github.com/openconfig/ygot/exampleoc/opstateoc"
	woc "github.com/openconfig/ygot/exampleoc/wrapperunionoc"
	uoc "github.com/openconfig/ygot/uexampleoc"
	scpb "google.golang.org/genproto/googleapis/rpc/code"
	spb "google.golang.org/genproto/googleapis/rpc/status"
)

// To debug a schema node subtree, any of the following can be used:
//
// 1. Print hierarchy without details (good for viewing large subtrees):
//      fmt.Println(schemaTreeString(oc.SchemaTree["LocalRoutes_Static"], ""))
//
// 2. Print in-memory structure representations. Replace is needed due to large
//    default util.Indentations:
//      fmt.Println(strings.Replace(pretty.Sprint(oc.SchemaTree["LocalRoutes_Static"].Dir["next-hops"].Dir["next-hop"].Dir["config"].Dir["next-hop"])[0:], "              ", "  ", -1))
//
// 3. Detailed representation in JSON format:
//      j, _ := json.MarshalIndent(oc.SchemaTree["LocalRoutes_Static"].Dir["next-hops"].Dir["next-hop"].Dir["config"].Dir["next-hop"], "", "  ")
//      fmt.Println(string(j))
//
// 4. Combination of schema and data trees:
//       fmt.Println(ytypes.DataSchemaTreesString(oc.SchemaTree["Device"], dev))
//
// 5. Entire schema only in JSON format:
//       j, _ := json.MarshalIndent(oc.SchemaTree, "", "  ")
//	     fmt.Println(string(j))
//

const (
	// TestRoot is the path to the directory within which the test runs, appended
	// to any filename that is to be loaded.
	testRoot string = "."
)

var (
	// testErrOutput controls whether expect error test cases log the error
	// values.
	testErrOutput = false
)

// testErrLog logs err to t if err != nil and global value testErrOutput is set.
func testErrLog(t *testing.T, desc string, err error) {
	if err != nil {
		if testErrOutput {
			t.Logf("%s: %v", desc, err)
		}
	}
}

// errToString returns the string representation of err and the empty string if
// err is nil.
func errToString(err error) string {
	if err == nil {
		return ""
	}
	return err.Error()
}

func TestValidateInterface(t *testing.T) {
	dev := &oc.Device{}
	eth0, err := dev.NewInterface("eth0")
	if err != nil {
		t.Errorf("eth0.NewInterface(): got %v, want nil", err)
	}

	eth0.Description = ygot.String("eth0 description")
	eth0.Type = oc.IETFInterfaces_InterfaceType_ethernetCsmacd

	// Validate the fake root device.
	if err := dev.Validate(); err != nil {
		t.Errorf("root success: got %s, want nil", err)
	}
	// Validate an element in the device subtree.
	if err := eth0.Validate(); err != nil {
		t.Errorf("eth0 success: got %s, want nil", err)
	}

	// Key in map != key field value in element. Key should be "eth0" here.
	dev.Interface["bad_key"] = eth0
	if err := dev.Validate(); err == nil {
		t.Errorf("bad key: got nil, want error")
	} else {
		if diff := errdiff.Substring(err, "/device/interfaces/interface: key field Name: element key eth0 != map key bad_key"); diff != "" {
			t.Errorf("did not get expected vlan-id error, %s", diff)
		}
		testErrLog(t, "bad key", err)
	}

	vlan0, err := eth0.NewSubinterface(0)
	if err != nil {
		t.Errorf("eth0.NewSubinterface(): got %v, want nil", err)
	}

	// Device/interface/subinterfaces/subinterface/vlan
	vlan0.Vlan = &oc.Interface_Subinterface_Vlan{
		VlanId: oc.UnionUint16(1234),
	}

	// Validate the vlan.
	if err := vlan0.Validate(); err != nil {
		t.Errorf("vlan0 success: got %s, want nil", err)
	}

	// Set vlan-id to be out of range (1-4094)
	vlan0.Vlan = &oc.Interface_Subinterface_Vlan{
		VlanId: oc.UnionUint16(4095),
	}
	// Validate the vlan.
	err = vlan0.Validate()
	if diff := errdiff.Substring(err, "/device/interfaces/interface/subinterfaces/subinterface/vlan/config/vlan-id: unsigned integer value 4095 is outside specified ranges"); diff != "" {
		t.Errorf("did not get expected vlan-id error, %s", diff)
	}
	if err != nil {
		testErrLog(t, "bad vlan-id value", err)
	}

	// Validate that we get two errors.
	if errs := dev.Validate(); len(errs.(util.Errors)) != 2 {
		var b bytes.Buffer
		for _, err := range errs.(util.Errors) {
			b.WriteString(fmt.Sprintf("	[%s]\n", err))
		}
		t.Errorf("did not get expected errors when validating device, got:\n %s (len: %d), want 5 errors", b.String(), len(errs.(util.Errors)))
	}
}

func TestValidateInterfaceWrapperUnion(t *testing.T) {
	dev := &woc.Device{}
	eth0, err := dev.NewInterface("eth0")
	if err != nil {
		t.Errorf("dev.NewInterface(): got %v, want nil", err)
	}

	eth0.Description = ygot.String("eth0 description")
	eth0.Type = woc.IETFInterfaces_InterfaceType_ethernetCsmacd

	// Validate the fake root device.
	if err := dev.Validate(); err != nil {
		t.Errorf("root success: got %s, want nil", err)
	}
	// Validate an element in the device subtree.
	if err := eth0.Validate(); err != nil {
		t.Errorf("eth0 success: got %s, want nil", err)
	}

	// Key in map != key field value in element. Key should be "eth0" here.
	dev.Interface["bad_key"] = eth0
	err = dev.Validate()
	if diff := errdiff.Substring(err, "/device/interfaces/interface: key field Name: element key eth0 != map key bad_key"); diff != "" {
		t.Errorf("did not get expected vlan-id error, %s", diff)
	}
	if err != nil {
		testErrLog(t, "bad key", err)
	}

	vlan0, err := eth0.NewSubinterface(0)
	if err != nil {
		t.Errorf("eth0.NewSubinterface(): got %v, want nil", err)
	}

	// Device/interface/subinterfaces/subinterface/vlan
	vlan0.Vlan = &woc.Interface_Subinterface_Vlan{
		VlanId: &woc.Interface_Subinterface_Vlan_VlanId_Union_Uint16{
			Uint16: 1234,
		},
	}

	// Validate the vlan.
	if err := vlan0.Validate(); err != nil {
		t.Errorf("vlan0 success: got %s, want nil", err)
	}

	// Set vlan-id to be out of range (1-4094)
	vlan0.Vlan = &woc.Interface_Subinterface_Vlan{
		VlanId: &woc.Interface_Subinterface_Vlan_VlanId_Union_Uint16{
			Uint16: 4095,
		},
	}
	// Validate the vlan.
	if err := vlan0.Validate(); err == nil {
		t.Errorf("bad vlan-id value: got nil, want error")
	} else {
		if diff := errdiff.Substring(err, "/device/interfaces/interface/subinterfaces/subinterface/vlan/config/vlan-id: unsigned integer value 4095 is outside specified ranges"); diff != "" {
			t.Errorf("did not get expected vlan-id error, %s", diff)
		}
		testErrLog(t, "bad vlan-id value", err)
	}

	// Validate that we get two errors.
	if errs := dev.Validate(); len(errs.(util.Errors)) != 2 {
		var b bytes.Buffer
		for _, err := range errs.(util.Errors) {
			b.WriteString(fmt.Sprintf("	[%s]\n", err))
		}
		t.Errorf("did not get expected errors when validating device, got:\n %s (len: %d), want 5 errors", b.String(), len(errs.(util.Errors)))
	}
}

func TestValidateInterfaceOpState(t *testing.T) {
	dev := &opstateoc.Device{}
	eth0, err := dev.NewInterface("eth0")
	if err != nil {
		t.Errorf("eth0.NewInterface(): got %v, want nil", err)
	}

	eth0.Description = ygot.String("eth0 description")
	eth0.Type = opstateoc.IETFInterfaces_InterfaceType_ethernetCsmacd

	// Validate the fake root device.
	if err := dev.Validate(); err != nil {
		t.Errorf("root success: got %s, want nil", err)
	}
	// Validate an element in the device subtree.
	if err := eth0.Validate(); err != nil {
		t.Errorf("eth0 success: got %s, want nil", err)
	}

	// Key in map != key field value in element. Key should be "eth0" here.
	dev.Interface["bad_key"] = eth0
	if err := dev.Validate(); err == nil {
		t.Errorf("bad key: got nil, want error")
	} else {
		if diff := errdiff.Substring(err, "/device/interfaces/interface: key field Name: element key eth0 != map key bad_key"); diff != "" {
			t.Errorf("did not get expected vlan-id error, %s", diff)
		}
		testErrLog(t, "bad key", err)
	}

	vlan0, err := eth0.NewSubinterface(0)
	if err != nil {
		t.Errorf("eth0.NewSubinterface(): got %v, want nil", err)
	}

	// Device/interface/subinterfaces/subinterface/vlan
	vlan0.Vlan = &opstateoc.Interface_Subinterface_Vlan{
		VlanId: opstateoc.UnionUint16(1234),
	}

	// Validate the vlan.
	if err := vlan0.Validate(); err != nil {
		t.Errorf("vlan0 success: got %s, want nil", err)
	}

	// Set vlan-id to be out of range (1-4094)
	vlan0.Vlan = &opstateoc.Interface_Subinterface_Vlan{
		VlanId: opstateoc.UnionUint16(4095),
	}
	// Validate the vlan.
	if err := vlan0.Validate(); err == nil {
		t.Errorf("bad vlan-id value: got nil, want error")
	} else {
		if diff := errdiff.Substring(err, "/device/interfaces/interface/subinterfaces/subinterface/vlan/state/vlan-id: unsigned integer value 4095 is outside specified ranges"); diff != "" {
			t.Errorf("did not get expected vlan-id error, %s", diff)
		}
		testErrLog(t, "bad vlan-id value", err)
	}

	// Validate that we get two errors.
	if errs := dev.Validate(); len(errs.(util.Errors)) != 2 {
		var b bytes.Buffer
		for _, err := range errs.(util.Errors) {
			b.WriteString(fmt.Sprintf("	[%s]\n", err))
		}
		t.Errorf("did not get expected errors when validating device, got:\n %s (len: %d), want 5 errors", b.String(), len(errs.(util.Errors)))
	}
}

func TestValidateSystemDns(t *testing.T) {
	dev := &oc.Device{
		System: &oc.System{
			Dns: &oc.System_Dns{
				Server: map[string]*oc.System_Dns_Server{
					"10.10.10.10": {
						Address: ygot.String("10.10.10.10"),
					},
				},
			},
		},
	}

	// Validate the fake root device.
	if err := dev.Validate(); err != nil {
		t.Errorf("root success: got %s, want nil", err)
	}
	// Validate an element in the device subtree.
	if err := dev.System.Validate(); err != nil {
		t.Errorf("system success: got %s, want nil", err)
	}

	// Key in map != key field value in element.
	dev.System.Dns.Server["bad_key"] = &oc.System_Dns_Server{Address: ygot.String("server1")}
	if err := dev.Validate(); err == nil {
		t.Errorf("bad key: got nil, want error")
	} else {
		testErrLog(t, "bad key", err)
	}
}

func TestValidateSystemAaa(t *testing.T) {
	dev := &oc.Device{
		System: &oc.System{
			Aaa: &oc.System_Aaa{
				Authentication: &oc.System_Aaa_Authentication{
					AuthenticationMethod: []oc.System_Aaa_Authentication_AuthenticationMethod_Union{
						oc.AaaTypes_AAA_METHOD_TYPE_LOCAL,
					},
				},
			},
		},
	}

	// Validate the fake root device.
	if err := dev.Validate(); err != nil {
		t.Errorf("root success: got %s, want nil", err)
	}
	// Validate an element in the device subtree.
	if err := dev.System.Validate(); err != nil {
		t.Errorf("system success: got %s, want nil", err)
	}
}

func TestValidateSystemAaaWrapperUnion(t *testing.T) {
	dev := &woc.Device{
		System: &woc.System{
			Aaa: &woc.System_Aaa{
				Authentication: &woc.System_Aaa_Authentication{
					AuthenticationMethod: []woc.System_Aaa_Authentication_AuthenticationMethod_Union{
						&woc.System_Aaa_Authentication_AuthenticationMethod_Union_E_AaaTypes_AAA_METHOD_TYPE{
							E_AaaTypes_AAA_METHOD_TYPE: woc.AaaTypes_AAA_METHOD_TYPE_LOCAL,
						},
					},
				},
			},
		},
	}

	// Validate the fake root device.
	if err := dev.Validate(); err != nil {
		t.Errorf("root success: got %s, want nil", err)
	}
	// Validate an element in the device subtree.
	if err := dev.System.Validate(); err != nil {
		t.Errorf("system success: got %s, want nil", err)
	}
}

func TestValidateLLDP(t *testing.T) {
	dev := &oc.Device{
		Lldp: &oc.Lldp{
			ChassisId: ygot.String("ch1"),
		},
	}
	_, err := dev.NewInterface("eth0")
	if err != nil {
		t.Errorf("eth0.NewInterface(): got %v, want nil", err)
	}

	intf, err := dev.Lldp.NewInterface("eth0")
	if err != nil {
		t.Fatalf("LLDP failure: could not create interface: %v", err)
	}

	neigh, err := intf.NewNeighbor("n1")
	if err != nil {
		t.Fatalf("LLDP failure: could not create neighbor: %v", err)
	}

	tlv, err := neigh.NewTlv(42, "oui", "oui-sub")
	if err != nil {
		t.Fatalf("LLDP failure: could not create TLV: %v", err)
	}

	tlv.Value = []byte{42, 42}

	// Validate the TLV
	if err := tlv.Validate(); err != nil {
		t.Errorf("LLDP failure: got TLV validation errors: %s", err)
	}

	// Validate the fake root device.
	if err := dev.Validate(); err != nil {
		t.Errorf("LLDP failure: got device validation errors: %s", err)
	}
}

func TestValidateSystemNtp(t *testing.T) {
	dev := &oc.Device{
		System: &oc.System{
			Ntp: &oc.System_Ntp{
				Server: map[string]*oc.System_Ntp_Server{
					"10.10.10.10": {
						Address: ygot.String("10.10.10.10"),
						Version: ygot.Uint8(1),
					},
				},
			},
		},
	}

	// Validate the fake root device.
	if err := dev.Validate(); err != nil {
		t.Errorf("root success: got %s, want nil", err)
	}

	// Key in map != key field value in element.
	dev.System.Ntp.Server["10.10.10.10"].Version = ygot.Uint8(5)
	if err := dev.Validate(); err == nil {
		t.Errorf("bad version: got nil, want error")
	} else {
		testErrLog(t, "bad version", err)
	}
}

func TestValidateNetworkInstance(t *testing.T) {
	// Struct key: schema Key is compound key "identifier name"
	instance1protocol1Key := oc.NetworkInstance_Protocol_Key{
		Identifier: oc.PolicyTypes_INSTALL_PROTOCOL_TYPE_BGP,
		Name:       "protocol1",
	}
	dev := &oc.Device{
		NetworkInstance: map[string]*oc.NetworkInstance{
			"instance1": {
				Name: ygot.String("instance1"),
				Protocol: map[oc.NetworkInstance_Protocol_Key]*oc.NetworkInstance_Protocol{
					instance1protocol1Key: {
						Identifier: oc.PolicyTypes_INSTALL_PROTOCOL_TYPE_BGP,
						Name:       ygot.String("protocol1"),
					},
				},
			},
		},
	}

	// Validate the fake root device.
	if err := dev.Validate(); err != nil {
		t.Errorf("root success: got %s, want nil", err)
	}

	// Key in map != key field value in element.
	dev.NetworkInstance["instance1"].Protocol[instance1protocol1Key].Name = ygot.String("bad_name")
	if err := dev.Validate(); err == nil {
		t.Errorf("bad element key field: got nil, want error")
	} else {
		testErrLog(t, "bad element key field", err)
	}
}

func TestValidateBGP(t *testing.T) {
	d := &oc.Device{
		Bgp: &oc.Bgp{
			Global: &oc.Bgp_Global{
				As: ygot.Uint32(15169),
				Confederation: &oc.Bgp_Global_Confederation{
					MemberAs: []uint32{65497, 65498},
				},
			},
		},
	}

	// Validate the fake root device.
	if err := d.Validate(); err != nil {
		t.Errorf("root success: got %s, want nil", err)
	}
}

func TestValidateLocalRoutes(t *testing.T) {
	// This schema element contains a union of union.
	lrs := &oc.LocalRoutes_Static{
		NextHop: map[string]*oc.LocalRoutes_Static_NextHop{
			"10.10.10.10": {
				Index:   ygot.String("10.10.10.10"),
				NextHop: oc.UnionString("10.10.10.1"),
			},
		},
	}

	// Validate the local static route.
	if err := lrs.Validate(); err != nil {
		t.Errorf("success: got %s, want nil", err)
	}
}

func TestValidateRoutingPolicy(t *testing.T) {
	/* Device subtree built from the following subtree in generated structs:

	   // RoutingPolicy represents the /openconfig-routing-policy/routing-policy YANG schema element.
	   type RoutingPolicy struct {
	   	DefinedSets      *RoutingPolicy_DefinedSets                 `path:"routing-policy/defined-sets"`
	   	PolicyDefinition map[string]*RoutingPolicy_PolicyDefinition `path:"routing-policy/policy-definitions/policy-definition"`
	   }

	   // RoutingPolicy_DefinedSets represents the /openconfig-routing-policy/routing-policy/defined-sets YANG schema element.
	   type RoutingPolicy_DefinedSets struct {
	   	NeighborSet map[string]*RoutingPolicy_DefinedSets_NeighborSet `path:"neighbor-sets/neighbor-set"`
	   	PrefixSet   map[string]*RoutingPolicy_DefinedSets_PrefixSet   `path:"prefix-sets/prefix-set"`
	   	TagSet      map[string]*RoutingPolicy_DefinedSets_TagSet      `path:"tag-sets/tag-set"`
	   }

	   type RoutingPolicy_DefinedSets_PrefixSet_Prefix_Key struct {
	   	IpPrefix        string
	   	MasklengthRange string
	   }

	   // RoutingPolicy_DefinedSets_PrefixSet represents the /openconfig-routing-policy/routing-policy/defined-sets/prefix-sets/prefix-set YANG schema element.
	   type RoutingPolicy_DefinedSets_PrefixSet struct {
	   	Prefix        map[RoutingPolicy_DefinedSets_PrefixSet_Prefix_Key]*RoutingPolicy_DefinedSets_PrefixSet_Prefix `path:"prefixes/prefix"`
	   	Name *string                                                                                        `path:"config/prefix-set-name|prefix-set-name"`
	   }
	*/

	prefixKey1 := oc.RoutingPolicy_DefinedSets_PrefixSet_Prefix_Key{
		IpPrefix:        "255.255.255.0/20",
		MasklengthRange: "20..24",
	}
	dev := &oc.Device{
		RoutingPolicy: &oc.RoutingPolicy{
			DefinedSets: &oc.RoutingPolicy_DefinedSets{
				PrefixSet: map[string]*oc.RoutingPolicy_DefinedSets_PrefixSet{
					"prefix1": {
						Name: ygot.String("prefix1"),
						Prefix: map[oc.RoutingPolicy_DefinedSets_PrefixSet_Prefix_Key]*oc.RoutingPolicy_DefinedSets_PrefixSet_Prefix{
							prefixKey1: {
								IpPrefix:        ygot.String("255.255.255.0/20"),
								MasklengthRange: ygot.String("20..24"),
							},
						},
					},
				},
			},
		},
	}

	// Validate the fake root device.
	if err := dev.Validate(); err != nil {
		t.Errorf("root success: got %s, want nil", err)
	}

	// MasklengthRange is a regex:
	// leaf masklength-range {
	// type string {
	//    pattern '^([0-9]+\.\.[0-9]+)|exact$';
	// }
	badMaskLengthRange := "bad_element_key"
	prefixKey1.MasklengthRange = badMaskLengthRange
	dev.RoutingPolicy.DefinedSets.PrefixSet["prefix1"].Prefix[prefixKey1] = &oc.RoutingPolicy_DefinedSets_PrefixSet_Prefix{
		IpPrefix:        ygot.String("255.255.255.0/20"),
		MasklengthRange: ygot.String(badMaskLengthRange),
	}
	err := dev.Validate()
	if diff := errdiff.Substring(err, "does not match regular expression pattern"); diff != "" {
		t.Errorf("did not get expected bad regex error, %s", diff)
	} else {
		testErrLog(t, "bad regex", err)
	}
}

func TestUnmarshal(t *testing.T) {
	tests := []struct {
		desc              string
		jsonFilePath      string
		parent            ygot.ValidatedGoStruct
		opts              []ytypes.UnmarshalOpt
		unmarshalFn       ytypes.UnmarshalFunc
		wantValidationErr string
		wantErr           string
		outjsonFilePath   string // outjsonFilePath is the output JSON expected, when not specified it is assumed input == output.
	}{
		{
			desc:         "basic",
			jsonFilePath: "basic.json",
			parent:       &oc.Device{},
			unmarshalFn:  oc.Unmarshal,
		},
		{
			desc:         "bgp",
			jsonFilePath: "bgp-example.json",
			parent:       &oc.Device{},
			unmarshalFn:  oc.Unmarshal,
		},
		{
			desc:         "bgp",
			jsonFilePath: "bgp-example-opstate.json",
			parent:       &opstateoc.Device{},
			unmarshalFn:  opstateoc.Unmarshal,
		},
		{
			desc:              "interfaces",
			jsonFilePath:      "interfaces-example.json",
			parent:            &oc.Device{},
			unmarshalFn:       oc.Unmarshal,
			wantValidationErr: `validation err: field name AggregateId value Bundle-Ether22 (string ptr) schema path /device/interfaces/interface/ethernet/config/aggregate-id has leafref path /interfaces/interface/name not equal to any target nodes`,
		},
		{
			desc:         "local-routing",
			jsonFilePath: "local-routing-example.json",
			parent:       &oc.Device{},
			unmarshalFn:  oc.Unmarshal,
		},
		{
			desc:         "policy",
			jsonFilePath: "policy-example.json",
			parent:       &oc.Device{},
			unmarshalFn:  oc.Unmarshal,
		},
		{
			desc:            "basic with extra fields",
			jsonFilePath:    "basic-extra.json",
			parent:          &oc.Device{},
			unmarshalFn:     oc.Unmarshal,
			opts:            []ytypes.UnmarshalOpt{&ytypes.IgnoreExtraFields{}},
			outjsonFilePath: "basic.json",
		},
		{
			desc:            "relay agent leaf-list of single type union",
			jsonFilePath:    "relay-agent.json",
			parent:          &oc.Device{},
			unmarshalFn:     oc.Unmarshal,
			outjsonFilePath: "relay-agent.json",
		},
		{
			desc:            "unmarshal list with union key",
			jsonFilePath:    "system-cpu.json",
			parent:          &oc.Device{},
			unmarshalFn:     oc.Unmarshal,
			outjsonFilePath: "system-cpu.json",
		},
		{
			desc:            "unmarshal list with union key - uncompressed",
			jsonFilePath:    "system-cpu.json",
			parent:          &uoc.Device{},
			unmarshalFn:     uoc.Unmarshal,
			outjsonFilePath: "system-cpu.json",
		},
		{
			desc:            "relay agent leaf-list of single type union (wrapper union)",
			jsonFilePath:    "relay-agent.json",
			parent:          &woc.Device{},
			unmarshalFn:     woc.Unmarshal,
			outjsonFilePath: "relay-agent.json",
		},
		{
			desc:            "unmarshal list with union key (wrapper union)",
			jsonFilePath:    "system-cpu.json",
			parent:          &woc.Device{},
			unmarshalFn:     woc.Unmarshal,
			outjsonFilePath: "system-cpu.json",
		},
	}

	emitJSONConfig := &ygot.EmitJSONConfig{
		Format: ygot.RFC7951,
		RFC7951Config: &ygot.RFC7951JSONConfig{
			AppendModuleName: true,
		},
	}

	for _, tt := range tests {
		t.Run(tt.desc, func(t *testing.T) {

			j, err := ioutil.ReadFile(filepath.Join(testRoot, "testdata", tt.jsonFilePath))
			if err != nil {
				t.Errorf("%s: ioutil.ReadFile(%s): could not open file: %v", tt.desc, tt.jsonFilePath, err)
				return
			}

			wantj := j
			if tt.outjsonFilePath != "" {
				rj, err := ioutil.ReadFile(filepath.Join(testRoot, "testdata", tt.outjsonFilePath))
				if err != nil {
					t.Errorf("%s: ioutil.ReadFile(%s): could not open file: %v", tt.desc, tt.outjsonFilePath, err)
				}
				wantj = rj
			}

			err = tt.unmarshalFn(j, tt.parent, tt.opts...)
			if got, want := errToString(err), tt.wantErr; got != want {
				t.Errorf("%s: got error: %v, want error: %v ", tt.desc, got, want)
			}
			testErrLog(t, tt.desc, err)
			if err == nil {
				jo, err := ygot.EmitJSON(tt.parent, emitJSONConfig)
				if got, want := errToString(err), tt.wantValidationErr; got != want {
					t.Errorf("%s: got error: %v, want error: %v ", tt.desc, got, want)
					return
				}
				if err != nil {
					return
				}
				d, err := diffJSON(wantj, []byte(jo))
				if err != nil {
					t.Fatal(err)
				}
				if d != "" {
					t.Errorf("%s: diff(-got,+want):\n%s", tt.desc, d)
				}
			}
		})
	}
}

<<<<<<< HEAD
=======
/*
type Device struct {
	Aps              *Aps                        `path:"" rootname:"aps" module:"openconfig-transport-line-protection"`
	Bgp              *Bgp                        `path:"" rootname:"bgp" module:"openconfig-bgp"`
	Component        map[string]*Component       `path:"components/component" rootname:"component" module:"openconfig-platform"`
	Interface        map[string]*Interface       `path:"interfaces/interface" rootname:"interface" module:"openconfig-interfaces"`
	Lacp             *Lacp                       `path:"" rootname:"lacp" module:"openconfig-lacp"`
	Lldp             *Lldp                       `path:"" rootname:"lldp" module:"openconfig-lldp"`
	LocalRoutes      *LocalRoutes                `path:"" rootname:"local-routes" module:"openconfig-local-routing"`
	Mpls             *Mpls                       `path:"" rootname:"mpls" module:"openconfig-mpls"`
	NetworkInstance  map[string]*NetworkInstance `path:"network-instances/network-instance" rootname:"network-instance" module:"openconfig-network-instance"`
	OpticalAmplifier *OpticalAmplifier           `path:"" rootname:"optical-amplifier" module:"openconfig-optical-amplifier"`
	RoutingPolicy    *RoutingPolicy              `path:"" rootname:"routing-policy" module:"openconfig-routing-policy"`
	Stp              *Stp                        `path:"" rootname:"stp" module:"openconfig-spanning-tree"`
	System           *System                     `path:"" rootname:"system" module:"openconfig-system"`
	TerminalDevice   *TerminalDevice             `path:"" rootname:"terminal-device" module:"openconfig-terminal-device"`
}

type Bgp struct {
	Global    *Bgp_Global               `path:"/bgp/global" module:"openconfig-bgp"`
	Neighbor  map[string]*Bgp_Neighbor  `path:"/bgp/neighbors/neighbor" module:"openconfig-bgp"`
	PeerGroup map[string]*Bgp_PeerGroup `path:"/bgp/peer-groups/peer-group" module:"openconfig-bgp"`
}

type Bgp_Global struct {
	AfiSafi               map[E_BgpTypes_AFI_SAFI_TYPE]*Bgp_Global_AfiSafi `path:"afi-safis/afi-safi" module:"openconfig-bgp"`
	As                    *uint32                                                    `path:"config/as" module:"openconfig-bgp"`
	Confederation         *Bgp_Global_Confederation                                  `path:"confederation" module:"openconfig-bgp"`
	...
}

// Bgp_Neighbor represents the /openconfig-bgp/bgp/neighbors/neighbor YANG schema element.
type Bgp_Neighbor struct {
	AfiSafi                map[E_BgpTypes_AFI_SAFI_TYPE]*Bgp_Neighbor_AfiSafi `path:"afi-safis/afi-safi" module:"openconfig-bgp"`
	ApplyPolicy            *Bgp_Neighbor_ApplyPolicy                                    `path:"apply-policy" module:"openconfig-bgp"`
	AsPathOptions          *Bgp_Neighbor_AsPathOptions                                  `path:"as-path-options" module:"openconfig-bgp"`
	...
	NeighborAddress        *string                                                      `path:"config/neighbor-address|neighbor-address" module:"openconfig-bgp"`
	...
}

// Bgp_Neighbor_AfiSafi represents the /openconfig-bgp/bgp/neighbors/neighbor/afi-safis/afi-safi YANG schema element.
type Bgp_Neighbor_AfiSafi struct {
	Active             *bool                                    `path:"state/active" module:"openconfig-bgp"`
	AddPaths           *Bgp_Neighbor_AfiSafi_AddPaths           `path:"add-paths" module:"openconfig-bgp"`
	AfiSafiName        E_BgpTypes_AFI_SAFI_TYPE       `path:"config/afi-safi-name|afi-safi-name" module:"openconfig-bgp"`
	ApplyPolicy        *Bgp_Neighbor_AfiSafi_ApplyPolicy        `path:"apply-policy" module:"openconfig-bgp"`
	...
}

*/

func TestNewNode(t *testing.T) {
	tests := []struct {
		desc       string
		rootType   interface{}
		gnmiPath   *gpb.Path
		want       interface{}
		wantStatus spb.Status
	}{
		{
			desc:       "empty path",
			rootType:   &oc.Device{},
			gnmiPath:   toGNMIPath(nil),
			want:       &oc.Device{},
			wantStatus: statusOK,
		},
		{
			desc:       "bgp/global/confederation",
			rootType:   &oc.Device{},
			gnmiPath:   toGNMIPath([]string{"bgp", "global", "confederation"}),
			want:       &oc.Bgp_Global_Confederation{},
			wantStatus: statusOK,
		},
		{
			desc:     "path with keys bgp/neighbors/neighbor...",
			rootType: &oc.Device{},
			gnmiPath: &gpb.Path{
				Elem: []*gpb.PathElem{
					{
						Name: "bgp",
					},
					{
						Name: "neighbors",
					},
					{
						Name: "neighbor",
						Key: map[string]string{
							"some-key1": "some-key-value1",
						},
					},
					{
						Name: "afi-safis",
					},
					{
						Name: "afi-safi",
						Key: map[string]string{
							"some-key2": "some-key-value2",
						},
					},
					{
						Name: "config",
					},
					{
						Name: "afi-safi-name",
					},
				},
			},
			want:       oc.E_BgpTypes_AFI_SAFI_TYPE(0),
			wantStatus: statusOK,
		},
		{
			desc:     "bad path",
			rootType: &oc.Device{},
			gnmiPath: toGNMIPath([]string{"bad", "path"}),
			wantStatus: spb.Status{
				Code:    int32(scpb.Code_NOT_FOUND),
				Message: `could not find path in tree beyond type *exampleoc.Device, remaining path ` + toGNMIPath([]string{"bad", "path"}).String(),
			},
		},
	}

	for _, tt := range tests {
		n, status := ygotutils.NewNode(reflect.TypeOf(tt.rootType), tt.gnmiPath)
		if got, want := status, tt.wantStatus; got.GetMessage() != want.GetMessage() {
			t.Errorf("%s: got status: %v, want status: %v ", tt.desc, got, want)
		}
		testErrLog(t, tt.desc, fmt.Errorf(status.GetMessage()))
		if isOK(status) {
			got, want := n, tt.want
			if diff := cmp.Diff(want, got); diff != "" {
				t.Errorf("%s: (-want, +got):\n%s", tt.desc, diff)
			}
		}
	}
}

// TODO(robjs): Remove this testing once we have removed the ygot utils experimental package.
func TestGetNode(t *testing.T) {
	testDevice := &oc.Device{
		Bgp: &oc.Bgp{
			Global: &oc.Bgp_Global{
				Confederation: &oc.Bgp_Global_Confederation{},
			},
			Neighbor: map[string]*oc.Bgp_Neighbor{
				"address1": {
					ApplyPolicy:     &oc.Bgp_Neighbor_ApplyPolicy{},
					NeighborAddress: ygot.String("address1"),
				},
			},
		},
	}

	tests := []struct {
		desc       string
		gnmiPath   *gpb.Path
		want       interface{}
		wantStatus spb.Status
	}{
		{
			desc:       "empty path",
			gnmiPath:   toGNMIPath(nil),
			want:       testDevice,
			wantStatus: statusOK,
		},
		{
			desc:       "bgp/global/confederation",
			gnmiPath:   toGNMIPath([]string{"bgp", "global", "confederation"}),
			want:       testDevice.Bgp.Global.Confederation,
			wantStatus: statusOK,
		},
		{
			desc: "path with keys bgp/neighbors/neighbor...",
			gnmiPath: &gpb.Path{
				Elem: []*gpb.PathElem{
					{
						Name: "bgp",
					},
					{
						Name: "neighbors",
					},
					{
						Name: "neighbor",
						Key: map[string]string{
							"neighbor-address": "address1",
						},
					},
					{
						Name: "apply-policy",
					},
				},
			},
			want:       testDevice.Bgp.Neighbor["address1"].ApplyPolicy,
			wantStatus: statusOK,
		},
		{
			desc: "bad key field",
			gnmiPath: &gpb.Path{
				Elem: []*gpb.PathElem{
					{
						Name: "bgp",
					},
					{
						Name: "neighbors",
					},
					{
						Name: "neighbor",
						Key: map[string]string{
							"bad-key-field": "address1",
						},
					},
					{
						Name: "apply-policy",
					},
				},
			},
			wantStatus: spb.Status{
				Code:    int32(scpb.Code_INVALID_ARGUMENT),
				Message: `gnmi path ` + (&gpb.Path{Elem: []*gpb.PathElem{{Name: "neighbor", Key: map[string]string{"bad-key-field": "address1"}}, {Name: "apply-policy"}}}).String() + ` does not contain a map entry for the schema key field name neighbor-address, parent type map[string]*exampleoc.Bgp_Neighbor`,
			},
		},
		{
			desc: "bad key value",
			gnmiPath: &gpb.Path{
				Elem: []*gpb.PathElem{
					{
						Name: "bgp",
					},
					{
						Name: "neighbors",
					},
					{
						Name: "neighbor",
						Key: map[string]string{
							"neighbor-address": "bad key value",
						},
					},
					{
						Name: "apply-policy",
					},
				},
			},
			wantStatus: spb.Status{
				Code:    int32(scpb.Code_NOT_FOUND),
				Message: `could not find path in tree beyond schema node neighbor, (type map[string]*exampleoc.Bgp_Neighbor), remaining path ` + (&gpb.Path{Elem: []*gpb.PathElem{{Name: "neighbor", Key: map[string]string{"neighbor-address": "bad key value"}}, {Name: "apply-policy"}}}).String(),
			},
		},
		{
			desc:     "bad path",
			gnmiPath: toGNMIPath([]string{"bad", "path"}),
			wantStatus: spb.Status{
				Code:    int32(scpb.Code_NOT_FOUND),
				Message: `could not find path in tree beyond schema node device, (type *exampleoc.Device), remaining path ` + toGNMIPath([]string{"bad", "path"}).String(),
			},
		},
	}

	for _, tt := range tests {
		n, status := ygotutils.GetNode(oc.SchemaTree["Device"], testDevice, tt.gnmiPath)
		if got, want := status, tt.wantStatus; !proto.Equal(&got, &want) {
			t.Errorf("%s: got status: %v, want status: %v ", tt.desc, got, want)
		}
		testErrLog(t, tt.desc, fmt.Errorf(status.GetMessage()))
		if isOK(status) {
			got, want := n, tt.want
			if diff := cmp.Diff(want, got); diff != "" {
				t.Errorf("%s: (-want, +got):\n%s", tt.desc, diff)
			}
		}
	}
}

>>>>>>> 00a6fee6
/* TestLeafrefCurrent validates that the current() function works when
   leafrefs are validated in a real schema.
   It uses the following struct as the input:
   type Mpls_Global_Interface struct {
        InterfaceId  *string                             `path:"config/interface-id|interface-id" module:"openconfig-mpls"`
        InterfaceRef *Mpls_Global_Interface_InterfaceRef `path:"interface-ref" module:"openconfig-mpls"`
        MplsEnabled  *bool                               `path:"config/mpls-enabled" module:"openconfig-mpls"`
   }
   where the InterfaceRef container references an interface/subinterface
   in the /interfaces/interface list.
*/
func TestLeafrefCurrent(t *testing.T) {
	dev := &oc.Device{}
	ni := dev.GetOrCreateNetworkInstance("DEFAULT")

	i, err := dev.NewInterface("eth0")
	if err != nil {
		t.Fatalf("TestLeafrefCurrent: could not create new interface, got: %v, want error: nil", err)
	}
	if _, err := i.NewSubinterface(0); err != nil {
		t.Fatalf("TestLeafrefCurrent: could not create subinterface, got: %v, want error: nil", err)
	}

	ygot.BuildEmptyTree(ni)
	mi, err := ni.Mpls.Global.NewInterface("eth0.0")
	if err != nil {
		t.Fatalf("TestLeafrefCurrent: could not add new MPLS interface, got: %v, want error: nil", err)
	}
	mi.InterfaceRef = &oc.NetworkInstance_Mpls_Global_Interface_InterfaceRef{
		Interface:    ygot.String("eth0"),
		Subinterface: ygot.Uint32(0),
	}

	if err := dev.Validate(); err != nil {
		t.Fatalf("TestLeafrefCurrent: could not validate populated interfaces, got: %v, want: nil", err)
	}

	ni.Mpls.Global.Interface["eth0.0"].InterfaceRef.Subinterface = ygot.Uint32(1)
	if err := dev.Validate(); err == nil {
		t.Fatal("TestLeafrefCurrent: did not get expected error for non-existent subinterface, got: nil, want: error")
	}

	if err := dev.Validate(&ytypes.LeafrefOptions{IgnoreMissingData: true}); err != nil {
		t.Fatalf("TestLeafrefCurrent: did not get nil error when disabling leafref data validation, got: %v, want: nil", err)
	}
}

func toGNMIPath(path []string) *gpb.Path {
	out := &gpb.Path{}
	for _, p := range path {
		out.Elem = append(out.GetElem(), &gpb.PathElem{Name: p})
	}
	return out
}

// statusOK indicates an OK Status.
var statusOK = spb.Status{Code: int32(scpb.Code_OK)}

func isOK(status spb.Status) bool {
	return status.GetCode() == int32(scpb.Code_OK)
}

func diffJSON(a, b []byte) (string, error) {
	var aj, bj map[string]interface{}
	if err := json.Unmarshal(a, &aj); err != nil {
		return "", err
	}
	if err := json.Unmarshal(b, &bj); err != nil {
		return "", err
	}
	as, err := json.MarshalIndent(aj, "", "  ")
	if err != nil {
		return "", err
	}
	bs, err := json.MarshalIndent(bj, "", "  ")
	if err != nil {
		return "", err
	}

	asv, bsv := strings.Split(string(as), "\n"), strings.Split(string(bs), "\n")
	sort.Strings(asv)
	sort.Strings(bsv)

	return testutil.GenerateUnifiedDiff(strings.Join(asv, "\n"), strings.Join(bsv, "\n"))
}<|MERGE_RESOLUTION|>--- conflicted
+++ resolved
@@ -21,12 +21,10 @@
 	"fmt"
 	"io/ioutil"
 	"path/filepath"
-	"reflect"
 	"sort"
 	"strings"
 	"testing"
 
-	"github.com/google/go-cmp/cmp"
 	"github.com/openconfig/ygot/testutil"
 	"github.com/openconfig/ygot/util"
 	"github.com/openconfig/ygot/ygot"
@@ -735,281 +733,6 @@
 	}
 }
 
-<<<<<<< HEAD
-=======
-/*
-type Device struct {
-	Aps              *Aps                        `path:"" rootname:"aps" module:"openconfig-transport-line-protection"`
-	Bgp              *Bgp                        `path:"" rootname:"bgp" module:"openconfig-bgp"`
-	Component        map[string]*Component       `path:"components/component" rootname:"component" module:"openconfig-platform"`
-	Interface        map[string]*Interface       `path:"interfaces/interface" rootname:"interface" module:"openconfig-interfaces"`
-	Lacp             *Lacp                       `path:"" rootname:"lacp" module:"openconfig-lacp"`
-	Lldp             *Lldp                       `path:"" rootname:"lldp" module:"openconfig-lldp"`
-	LocalRoutes      *LocalRoutes                `path:"" rootname:"local-routes" module:"openconfig-local-routing"`
-	Mpls             *Mpls                       `path:"" rootname:"mpls" module:"openconfig-mpls"`
-	NetworkInstance  map[string]*NetworkInstance `path:"network-instances/network-instance" rootname:"network-instance" module:"openconfig-network-instance"`
-	OpticalAmplifier *OpticalAmplifier           `path:"" rootname:"optical-amplifier" module:"openconfig-optical-amplifier"`
-	RoutingPolicy    *RoutingPolicy              `path:"" rootname:"routing-policy" module:"openconfig-routing-policy"`
-	Stp              *Stp                        `path:"" rootname:"stp" module:"openconfig-spanning-tree"`
-	System           *System                     `path:"" rootname:"system" module:"openconfig-system"`
-	TerminalDevice   *TerminalDevice             `path:"" rootname:"terminal-device" module:"openconfig-terminal-device"`
-}
-
-type Bgp struct {
-	Global    *Bgp_Global               `path:"/bgp/global" module:"openconfig-bgp"`
-	Neighbor  map[string]*Bgp_Neighbor  `path:"/bgp/neighbors/neighbor" module:"openconfig-bgp"`
-	PeerGroup map[string]*Bgp_PeerGroup `path:"/bgp/peer-groups/peer-group" module:"openconfig-bgp"`
-}
-
-type Bgp_Global struct {
-	AfiSafi               map[E_BgpTypes_AFI_SAFI_TYPE]*Bgp_Global_AfiSafi `path:"afi-safis/afi-safi" module:"openconfig-bgp"`
-	As                    *uint32                                                    `path:"config/as" module:"openconfig-bgp"`
-	Confederation         *Bgp_Global_Confederation                                  `path:"confederation" module:"openconfig-bgp"`
-	...
-}
-
-// Bgp_Neighbor represents the /openconfig-bgp/bgp/neighbors/neighbor YANG schema element.
-type Bgp_Neighbor struct {
-	AfiSafi                map[E_BgpTypes_AFI_SAFI_TYPE]*Bgp_Neighbor_AfiSafi `path:"afi-safis/afi-safi" module:"openconfig-bgp"`
-	ApplyPolicy            *Bgp_Neighbor_ApplyPolicy                                    `path:"apply-policy" module:"openconfig-bgp"`
-	AsPathOptions          *Bgp_Neighbor_AsPathOptions                                  `path:"as-path-options" module:"openconfig-bgp"`
-	...
-	NeighborAddress        *string                                                      `path:"config/neighbor-address|neighbor-address" module:"openconfig-bgp"`
-	...
-}
-
-// Bgp_Neighbor_AfiSafi represents the /openconfig-bgp/bgp/neighbors/neighbor/afi-safis/afi-safi YANG schema element.
-type Bgp_Neighbor_AfiSafi struct {
-	Active             *bool                                    `path:"state/active" module:"openconfig-bgp"`
-	AddPaths           *Bgp_Neighbor_AfiSafi_AddPaths           `path:"add-paths" module:"openconfig-bgp"`
-	AfiSafiName        E_BgpTypes_AFI_SAFI_TYPE       `path:"config/afi-safi-name|afi-safi-name" module:"openconfig-bgp"`
-	ApplyPolicy        *Bgp_Neighbor_AfiSafi_ApplyPolicy        `path:"apply-policy" module:"openconfig-bgp"`
-	...
-}
-
-*/
-
-func TestNewNode(t *testing.T) {
-	tests := []struct {
-		desc       string
-		rootType   interface{}
-		gnmiPath   *gpb.Path
-		want       interface{}
-		wantStatus spb.Status
-	}{
-		{
-			desc:       "empty path",
-			rootType:   &oc.Device{},
-			gnmiPath:   toGNMIPath(nil),
-			want:       &oc.Device{},
-			wantStatus: statusOK,
-		},
-		{
-			desc:       "bgp/global/confederation",
-			rootType:   &oc.Device{},
-			gnmiPath:   toGNMIPath([]string{"bgp", "global", "confederation"}),
-			want:       &oc.Bgp_Global_Confederation{},
-			wantStatus: statusOK,
-		},
-		{
-			desc:     "path with keys bgp/neighbors/neighbor...",
-			rootType: &oc.Device{},
-			gnmiPath: &gpb.Path{
-				Elem: []*gpb.PathElem{
-					{
-						Name: "bgp",
-					},
-					{
-						Name: "neighbors",
-					},
-					{
-						Name: "neighbor",
-						Key: map[string]string{
-							"some-key1": "some-key-value1",
-						},
-					},
-					{
-						Name: "afi-safis",
-					},
-					{
-						Name: "afi-safi",
-						Key: map[string]string{
-							"some-key2": "some-key-value2",
-						},
-					},
-					{
-						Name: "config",
-					},
-					{
-						Name: "afi-safi-name",
-					},
-				},
-			},
-			want:       oc.E_BgpTypes_AFI_SAFI_TYPE(0),
-			wantStatus: statusOK,
-		},
-		{
-			desc:     "bad path",
-			rootType: &oc.Device{},
-			gnmiPath: toGNMIPath([]string{"bad", "path"}),
-			wantStatus: spb.Status{
-				Code:    int32(scpb.Code_NOT_FOUND),
-				Message: `could not find path in tree beyond type *exampleoc.Device, remaining path ` + toGNMIPath([]string{"bad", "path"}).String(),
-			},
-		},
-	}
-
-	for _, tt := range tests {
-		n, status := ygotutils.NewNode(reflect.TypeOf(tt.rootType), tt.gnmiPath)
-		if got, want := status, tt.wantStatus; got.GetMessage() != want.GetMessage() {
-			t.Errorf("%s: got status: %v, want status: %v ", tt.desc, got, want)
-		}
-		testErrLog(t, tt.desc, fmt.Errorf(status.GetMessage()))
-		if isOK(status) {
-			got, want := n, tt.want
-			if diff := cmp.Diff(want, got); diff != "" {
-				t.Errorf("%s: (-want, +got):\n%s", tt.desc, diff)
-			}
-		}
-	}
-}
-
-// TODO(robjs): Remove this testing once we have removed the ygot utils experimental package.
-func TestGetNode(t *testing.T) {
-	testDevice := &oc.Device{
-		Bgp: &oc.Bgp{
-			Global: &oc.Bgp_Global{
-				Confederation: &oc.Bgp_Global_Confederation{},
-			},
-			Neighbor: map[string]*oc.Bgp_Neighbor{
-				"address1": {
-					ApplyPolicy:     &oc.Bgp_Neighbor_ApplyPolicy{},
-					NeighborAddress: ygot.String("address1"),
-				},
-			},
-		},
-	}
-
-	tests := []struct {
-		desc       string
-		gnmiPath   *gpb.Path
-		want       interface{}
-		wantStatus spb.Status
-	}{
-		{
-			desc:       "empty path",
-			gnmiPath:   toGNMIPath(nil),
-			want:       testDevice,
-			wantStatus: statusOK,
-		},
-		{
-			desc:       "bgp/global/confederation",
-			gnmiPath:   toGNMIPath([]string{"bgp", "global", "confederation"}),
-			want:       testDevice.Bgp.Global.Confederation,
-			wantStatus: statusOK,
-		},
-		{
-			desc: "path with keys bgp/neighbors/neighbor...",
-			gnmiPath: &gpb.Path{
-				Elem: []*gpb.PathElem{
-					{
-						Name: "bgp",
-					},
-					{
-						Name: "neighbors",
-					},
-					{
-						Name: "neighbor",
-						Key: map[string]string{
-							"neighbor-address": "address1",
-						},
-					},
-					{
-						Name: "apply-policy",
-					},
-				},
-			},
-			want:       testDevice.Bgp.Neighbor["address1"].ApplyPolicy,
-			wantStatus: statusOK,
-		},
-		{
-			desc: "bad key field",
-			gnmiPath: &gpb.Path{
-				Elem: []*gpb.PathElem{
-					{
-						Name: "bgp",
-					},
-					{
-						Name: "neighbors",
-					},
-					{
-						Name: "neighbor",
-						Key: map[string]string{
-							"bad-key-field": "address1",
-						},
-					},
-					{
-						Name: "apply-policy",
-					},
-				},
-			},
-			wantStatus: spb.Status{
-				Code:    int32(scpb.Code_INVALID_ARGUMENT),
-				Message: `gnmi path ` + (&gpb.Path{Elem: []*gpb.PathElem{{Name: "neighbor", Key: map[string]string{"bad-key-field": "address1"}}, {Name: "apply-policy"}}}).String() + ` does not contain a map entry for the schema key field name neighbor-address, parent type map[string]*exampleoc.Bgp_Neighbor`,
-			},
-		},
-		{
-			desc: "bad key value",
-			gnmiPath: &gpb.Path{
-				Elem: []*gpb.PathElem{
-					{
-						Name: "bgp",
-					},
-					{
-						Name: "neighbors",
-					},
-					{
-						Name: "neighbor",
-						Key: map[string]string{
-							"neighbor-address": "bad key value",
-						},
-					},
-					{
-						Name: "apply-policy",
-					},
-				},
-			},
-			wantStatus: spb.Status{
-				Code:    int32(scpb.Code_NOT_FOUND),
-				Message: `could not find path in tree beyond schema node neighbor, (type map[string]*exampleoc.Bgp_Neighbor), remaining path ` + (&gpb.Path{Elem: []*gpb.PathElem{{Name: "neighbor", Key: map[string]string{"neighbor-address": "bad key value"}}, {Name: "apply-policy"}}}).String(),
-			},
-		},
-		{
-			desc:     "bad path",
-			gnmiPath: toGNMIPath([]string{"bad", "path"}),
-			wantStatus: spb.Status{
-				Code:    int32(scpb.Code_NOT_FOUND),
-				Message: `could not find path in tree beyond schema node device, (type *exampleoc.Device), remaining path ` + toGNMIPath([]string{"bad", "path"}).String(),
-			},
-		},
-	}
-
-	for _, tt := range tests {
-		n, status := ygotutils.GetNode(oc.SchemaTree["Device"], testDevice, tt.gnmiPath)
-		if got, want := status, tt.wantStatus; !proto.Equal(&got, &want) {
-			t.Errorf("%s: got status: %v, want status: %v ", tt.desc, got, want)
-		}
-		testErrLog(t, tt.desc, fmt.Errorf(status.GetMessage()))
-		if isOK(status) {
-			got, want := n, tt.want
-			if diff := cmp.Diff(want, got); diff != "" {
-				t.Errorf("%s: (-want, +got):\n%s", tt.desc, diff)
-			}
-		}
-	}
-}
-
->>>>>>> 00a6fee6
 /* TestLeafrefCurrent validates that the current() function works when
    leafrefs are validated in a real schema.
    It uses the following struct as the input:
